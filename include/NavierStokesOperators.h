/*
 * NavierStokesOperators.h
 *
 *  Created on: Jun 6, 2016
 *      Author: fehn
 */

#ifndef INCLUDE_NAVIERSTOKESOPERATORS_H_
#define INCLUDE_NAVIERSTOKESOPERATORS_H_

#include "../include/BoundaryDescriptorNavierStokes.h"

template<int dim>
struct BodyForceOperatorData
{
  BodyForceOperatorData ()
    :
    dof_index(0)
  {}

  unsigned int dof_index;
  std_cxx11::shared_ptr<Function<dim> > rhs;
};

template <int dim, int fe_degree, int fe_degree_xwall, int n_q_points_1d_xwall, typename value_type>
class BodyForceOperator
{
public:
  BodyForceOperator()
    :
    data(nullptr),
    fe_param(nullptr),
    eval_time(0.0)
  {}

  static const bool is_xwall = (n_q_points_1d_xwall>1) ? true : false;
  static const unsigned int n_actual_q_points_vel_linear = (is_xwall) ? n_q_points_1d_xwall : fe_degree+1;
  typedef FEEvaluationWrapper<dim,fe_degree,fe_degree_xwall,n_actual_q_points_vel_linear,dim,value_type,is_xwall> FEEval_Velocity_Velocity_linear;

  void initialize(MatrixFree<dim,value_type> const &mf_data,
                  FEParameters<dim>                &fe_param,
                  BodyForceOperatorData<dim> const &operator_data_in)
  {
    this->data = &mf_data;
    this->fe_param = &fe_param;
    this->operator_data = operator_data_in;
  }

  void evaluate(parallel::distributed::Vector<value_type> &dst,
                const value_type                          evaluation_time) const
  {
    dst = 0;
    evaluate_add(dst,evaluation_time);
  }

  void evaluate_add(parallel::distributed::Vector<value_type> &dst,
                    value_type const                          evaluation_time) const
  {
    this->eval_time = evaluation_time;

    parallel::distributed::Vector<value_type> src;
    data->cell_loop(&BodyForceOperator<dim,fe_degree,fe_degree_xwall,n_q_points_1d_xwall,value_type>::local_evaluate, this, dst, src);
  }

private:
  void local_evaluate (const MatrixFree<dim,value_type>                 &data,
                       parallel::distributed::Vector<value_type>        &dst,
                       const parallel::distributed::Vector<value_type>  &,
                       const std::pair<unsigned int,unsigned int>       &cell_range) const
  {
    FEEval_Velocity_Velocity_linear fe_eval_velocity(data,*fe_param,operator_data.dof_index);

    // set correct evaluation time for the evaluation of the rhs-function
    operator_data.rhs->set_time(eval_time);

    for (unsigned int cell=cell_range.first; cell<cell_range.second; ++cell)
    {
      fe_eval_velocity.reinit (cell);

      for (unsigned int q=0; q<fe_eval_velocity.n_q_points; ++q)
      {
        Point<dim,VectorizedArray<value_type> > q_points = fe_eval_velocity.quadrature_point(q);
        Tensor<1,dim,VectorizedArray<value_type> > rhs;

        for(unsigned int d=0;d<dim;++d)
        {
          value_type array [VectorizedArray<value_type>::n_array_elements];
          for (unsigned int n=0; n<VectorizedArray<value_type>::n_array_elements; ++n)
          {
            Point<dim> q_point;
            for (unsigned int d=0; d<dim; ++d)
            q_point[d] = q_points[d][n];
            array[n] = operator_data.rhs->value(q_point,d);
          }
          rhs[d].load(&array[0]);
        }
        fe_eval_velocity.submit_value (rhs, q);
      }
      fe_eval_velocity.integrate (true,false);
      fe_eval_velocity.distribute_local_to_global(dst);
    }
  }

  MatrixFree<dim,value_type> const * data;
  FEParameters<dim> const * fe_param;
  BodyForceOperatorData<dim> operator_data;
  value_type mutable eval_time;
};

struct MassMatrixOperatorData
{
  MassMatrixOperatorData ()
    :
    dof_index(0)
  {}

  unsigned int dof_index;
};

template <int dim, int fe_degree, int fe_degree_xwall, int n_q_points_1d_xwall, typename value_type>
class MassMatrixOperator
{
public:
  MassMatrixOperator()
    :
    data(nullptr),
    fe_param(nullptr)
  {}

  static const bool is_xwall = (n_q_points_1d_xwall>1) ? true : false;
  static const unsigned int n_actual_q_points_vel_linear = (is_xwall) ? n_q_points_1d_xwall : fe_degree+1;
  typedef FEEvaluationWrapper<dim,fe_degree,fe_degree_xwall,n_actual_q_points_vel_linear,dim,value_type,is_xwall> FEEval_Velocity_Velocity_linear;

  void initialize(MatrixFree<dim,value_type> const &mf_data,
                  FEParameters<dim> const          &fe_param,
                  MassMatrixOperatorData const     &mass_matrix_operator_data_in)
  {
    this->data = &mf_data;
    this->fe_param = &fe_param;
    this->mass_matrix_operator_data = mass_matrix_operator_data_in;
  }

  // apply matrix vector multiplication
  void apply (parallel::distributed::Vector<value_type>       &dst,
              const parallel::distributed::Vector<value_type> &src) const
  {
    dst = 0;
    apply_add(dst,src);
  }

  void apply_add (parallel::distributed::Vector<value_type>       &dst,
                  const parallel::distributed::Vector<value_type> &src) const
  {
    apply_mass_matrix(dst,src);
  }

  void calculate_diagonal(parallel::distributed::Vector<value_type> &diagonal) const
  {
    diagonal = 0;

    add_diagonal(diagonal);

//     verify_calculation_of_diagonal(diagonal);
  }

  void add_diagonal(parallel::distributed::Vector<value_type> &diagonal) const
  {
    parallel::distributed::Vector<value_type>  src_dummy(diagonal);

    data->cell_loop(&MassMatrixOperator<dim,fe_degree,fe_degree_xwall,n_q_points_1d_xwall,value_type>::local_diagonal, this, diagonal, src_dummy);
  }

  void verify_calculation_of_diagonal(parallel::distributed::Vector<value_type> &diagonal) const
  {
    parallel::distributed::Vector<value_type>  diagonal2(diagonal);
    diagonal2 = 0.0;
    parallel::distributed::Vector<value_type>  src(diagonal2);
    parallel::distributed::Vector<value_type>  dst(diagonal2);
    for (unsigned int i=0;i<diagonal.local_size();++i)
    {
      src.local_element(i) = 1.0;
      apply(dst,src);
      diagonal2.local_element(i) = dst.local_element(i);
      src.local_element(i) = 0.0;
    }
    std::cout<<"L2 norm diagonal - Variant 1: "<<std::setprecision(10)<<diagonal.l2_norm()<<std::endl;
    std::cout<<"L2 norm diagonal - Variant 2: "<<std::setprecision(10)<<diagonal2.l2_norm()<<std::endl;
    diagonal2.add(-1.0,diagonal);
    std::cout<<"L2 error diagonal: "<<diagonal2.l2_norm()<<std::endl;
  }

  void invert_diagonal(parallel::distributed::Vector<value_type> &diagonal) const
  {
    for (unsigned int i=0;i<diagonal.local_size();++i)
    {
      if(std::abs(diagonal.local_element(i)) > 1.0e-10)
        diagonal.local_element(i) = 1.0/diagonal.local_element(i);
      else
        diagonal.local_element(i) = 1.0;
    }
  }

  void calculate_inverse_diagonal(parallel::distributed::Vector<value_type> &diagonal) const
  {
    calculate_diagonal(diagonal);

    invert_diagonal(diagonal);
  }

private:
  void apply_mass_matrix (parallel::distributed::Vector<value_type>        &dst,
                          const parallel::distributed::Vector<value_type>  &src) const
  {
    data->cell_loop(&MassMatrixOperator<dim,fe_degree,fe_degree_xwall,n_q_points_1d_xwall, value_type>::local_apply, this, dst, src);
  }

  void local_apply (const MatrixFree<dim,value_type>                 &data,
                    parallel::distributed::Vector<value_type>        &dst,
                    const parallel::distributed::Vector<value_type>  &src,
                    const std::pair<unsigned int,unsigned int>       &cell_range) const
  {
    FEEval_Velocity_Velocity_linear fe_eval_velocity(data,*fe_param,mass_matrix_operator_data.dof_index);

    for (unsigned int cell=cell_range.first; cell<cell_range.second; ++cell)
    {
      fe_eval_velocity.reinit(cell);
      fe_eval_velocity.read_dof_values(src);
      fe_eval_velocity.evaluate (true,false,false);

      for (unsigned int q=0; q<fe_eval_velocity.n_q_points; ++q)
      {
        fe_eval_velocity.submit_value (fe_eval_velocity.get_value(q), q);
      }
      fe_eval_velocity.integrate (true,false);
      fe_eval_velocity.distribute_local_to_global (dst);
    }
  }

  void local_diagonal (const MatrixFree<dim,value_type>                 &data,
                       parallel::distributed::Vector<value_type>        &dst,
                       const parallel::distributed::Vector<value_type>  &,
                       const std::pair<unsigned int,unsigned int>       &cell_range) const
  {
    FEEval_Velocity_Velocity_linear fe_eval_velocity(data,*fe_param,mass_matrix_operator_data.dof_index);

    for (unsigned int cell=cell_range.first; cell<cell_range.second; ++cell)
    {
      fe_eval_velocity.reinit (cell);
      VectorizedArray<value_type> local_diagonal_vector[fe_eval_velocity.tensor_dofs_per_cell*dim];
      for (unsigned int j=0; j<fe_eval_velocity.dofs_per_cell*dim; ++j)
      {
        for (unsigned int i=0; i<fe_eval_velocity.dofs_per_cell*dim; ++i)
          fe_eval_velocity.write_cellwise_dof_value(i,make_vectorized_array<value_type>(0.));
        fe_eval_velocity.write_cellwise_dof_value(j,make_vectorized_array<value_type>(1.));

        // copied from local_apply //TODO
        fe_eval_velocity.evaluate (true,false,false);

        for (unsigned int q=0; q<fe_eval_velocity.n_q_points; ++q)
        {
          fe_eval_velocity.submit_value (fe_eval_velocity.get_value(q), q);
        }
        fe_eval_velocity.integrate (true,false);
        // copied from local_apply

        local_diagonal_vector[j] = fe_eval_velocity.read_cellwise_dof_value(j);
      }
      for (unsigned int j=0; j<fe_eval_velocity.dofs_per_cell*dim; ++j)
        fe_eval_velocity.write_cellwise_dof_value(j,local_diagonal_vector[j]);
      fe_eval_velocity.distribute_local_to_global (dst);
    }
  }

  MatrixFree<dim,value_type> const * data;
  FEParameters<dim> const * fe_param;
  MassMatrixOperatorData mass_matrix_operator_data;
};

template<int dim>
struct ViscousOperatorData
{
  ViscousOperatorData ()
    :
    formulation_viscous_term(FormulationViscousTerm::DivergenceFormulation),
    IP_formulation_viscous(InteriorPenaltyFormulation::SIPG),
    IP_factor_viscous(1.0),
    dof_index(0),
    viscosity(1.0)
  {}

  FormulationViscousTerm formulation_viscous_term;
  InteriorPenaltyFormulation IP_formulation_viscous;
  double IP_factor_viscous;
  unsigned int dof_index;

  std_cxx11::shared_ptr<BoundaryDescriptorNavierStokes<dim> > bc;

  std::vector<GridTools::PeriodicFacePair<typename Triangulation<dim>::cell_iterator> > periodic_face_pairs_level0;

  /*
   * This variable 'viscosity' is only used when initializing the ViscousOperator.
   * In order to change/update this coefficient during the simulation (e.g., varying viscosity/turbulence)
   * use the element variable 'const_viscosity' of ViscousOperator and the corresponding setter
   * set_constant_viscosity().
   */
  double viscosity;

  void set_dof_index(unsigned int dof_index_in)
  {
    this->dof_index = dof_index_in;
  }
};

template <int dim, int fe_degree, int fe_degree_xwall, int n_q_points_1d_xwall, typename Number=double>
class ViscousOperator : public Subscriptor
{
public:
  typedef Number value_type;

  ViscousOperator()
    :
    data(nullptr),
    fe_param(nullptr),
    const_viscosity(-1.0),
    eval_time(0.0)
  {}

  static const bool is_xwall = (n_q_points_1d_xwall>1) ? true : false;
  static const unsigned int n_actual_q_points_vel_linear = (is_xwall) ? n_q_points_1d_xwall : fe_degree+1;
  typedef FEEvaluationWrapper<dim,fe_degree,fe_degree_xwall,n_actual_q_points_vel_linear,dim,Number,is_xwall> FEEval_Velocity_Velocity_linear;
  typedef FEFaceEvaluationWrapper<dim,fe_degree,fe_degree_xwall,n_actual_q_points_vel_linear,dim,Number,is_xwall> FEFaceEval_Velocity_Velocity_linear;

  void initialize(Mapping<dim> const              &mapping,
                  MatrixFree<dim,Number> const    &mf_data,
                  FEParameters<dim> const         &fe_param,
                  ViscousOperatorData<dim> const  &operator_data_in)
  {
    this->data = &mf_data;
    this->fe_param = &fe_param;
    this->operator_data = operator_data_in;

    compute_array_penalty_parameter(mapping);

<<<<<<< HEAD
    const_viscosity = viscous_operator_data.viscosity;

    QGauss<dim> quadrature(fe_degree+1);
    FEValues<dim> fe_values(mapping, this->data->get_dof_handler().get_fe(), quadrature, update_JxW_values);
    element_length.resize(this->data->n_macro_cells()+this->data->n_macro_ghost_cells());
    Number hfac = 1.0/(Number)fe_degree;
    for (unsigned int i=0; i<this->data->n_macro_cells()+this->data->n_macro_ghost_cells(); ++i)
      for (unsigned int v=0; v<this->data->n_components_filled(i); ++v)
        {
          typename DoFHandler<dim>::cell_iterator cell = this->data->get_cell_iterator(i,v);
          fe_values.reinit(cell);
          double volume = 0.;
          for (unsigned int q=0; q<quadrature.size(); ++q)
            volume += fe_values.JxW(q);
          element_length[i][v] = std::exp(std::log(volume)/(Number)dim)*hfac;;
        }

    if(this->fe_param->ml > 0.1)
    {
      Assert(n_q_points_1d_xwall > fe_degree +1, ExcMessage("this may cause a memory error"));
      this->viscous_coefficient_cell.reinit(this->data->n_macro_cells(), Utilities::fixed_int_power<n_q_points_1d_xwall,dim>::value);
      this->viscous_coefficient_cell.fill(make_vectorized_array<Number>(this->fe_param->viscosity));

      this->viscous_coefficient_face.reinit(this->data->n_macro_inner_faces()+this->data->n_macro_boundary_faces(), Utilities::fixed_int_power<n_q_points_1d_xwall,dim-1>::value);
      this->viscous_coefficient_face.fill(make_vectorized_array<Number>(this->fe_param->viscosity));
      this->viscous_coefficient_face_neighbor.reinit(this->data->n_macro_inner_faces()+this->data->n_macro_boundary_faces(), Utilities::fixed_int_power<n_q_points_1d_xwall,dim-1>::value);
      this->viscous_coefficient_face_neighbor.fill(make_vectorized_array<Number>(this->fe_param->viscosity));
      {
        Utilities::System::MemoryStats stats;
        Utilities::System::get_memory_stats(stats);
        const parallel::Triangulation<dim> *tria =
          dynamic_cast<const parallel::Triangulation<dim> *>(&this->data->get_dof_handler().get_triangulation());
        Utilities::MPI::MinMaxAvg memory = Utilities::MPI::min_max_avg (stats.VmRSS/1024., tria->get_communicator());
        if (Utilities::MPI::this_mpi_process(tria->get_communicator()) == 0)
          std::cout << std::endl
                    << "Memory stats RANS [MB]: " << memory.min
                    << " [p" << memory.min_index << "] "
                    << memory.avg << " " << memory.max
                    << " [p" << memory.max_index << "]"
                    << std::endl;
      }
    }
=======
    const_viscosity = operator_data.viscosity;
>>>>>>> f8497d44
  }

  void reinit (const DoFHandler<dim>            &dof_handler,
               const Mapping<dim>               &mapping,
               const ViscousOperatorData<dim>   &operator_data,
               const MGConstrainedDoFs          &/*mg_constrained_dofs*/,
               const unsigned int               level = numbers::invalid_unsigned_int,
               FEParameters<dim> const          &fe_param = FEParameters<dim>())
  {
    // set the dof index to zero
    ViscousOperatorData<dim> my_operator_data = operator_data;
    my_operator_data.set_dof_index(0);

    // setup own matrix free object
    const QGauss<1> quad(dof_handler.get_fe().degree+1);
    typename MatrixFree<dim,Number>::AdditionalData addit_data;
    addit_data.tasks_parallel_scheme = MatrixFree<dim,Number>::AdditionalData::none;
    if (dof_handler.get_fe().dofs_per_vertex == 0)
      addit_data.build_face_info = true;
    addit_data.level_mg_handler = level;
    addit_data.mpi_communicator =
      dynamic_cast<const parallel::Triangulation<dim> *>(&dof_handler.get_triangulation()) ?
      (dynamic_cast<const parallel::Triangulation<dim> *>(&dof_handler.get_triangulation()))->get_communicator() : MPI_COMM_SELF;
    addit_data.periodic_face_pairs_level_0 = operator_data.periodic_face_pairs_level0;

    ConstraintMatrix constraints;
    own_matrix_free_storage.reinit(mapping, dof_handler, constraints, quad, addit_data);

    // setup viscous operator
    initialize(mapping, own_matrix_free_storage, fe_param, my_operator_data);
  }

  void set_constant_viscosity(double const viscosity_in)
  {
    const_viscosity = viscosity_in;
  }

  void set_variable_viscosity(double const constant_viscosity_in,const parallel::distributed::Vector<Number>  &src)
  {
<<<<<<< HEAD
    this->const_viscosity = constant_viscosity_in;

    if(this->fe_param->ml > 0.1)
      set_eddy_viscosity(src);
=======
    const_viscosity = constant_viscosity_in;
    FEEval_Velocity_Velocity_linear fe_eval_velocity_cell(*data,*fe_param,operator_data.dof_index);
    viscous_coefficient_cell.reinit(data->n_macro_cells(), fe_eval_velocity_cell.n_q_points);
    viscous_coefficient_cell.fill(make_vectorized_array<Number>(const_viscosity));

    FEFaceEval_Velocity_Velocity_linear fe_eval_velocity_face(*data,*fe_param,true,operator_data.dof_index);
    viscous_coefficient_face.reinit(data->n_macro_inner_faces()+data->n_macro_boundary_faces(), fe_eval_velocity_face.n_q_points);
    viscous_coefficient_face.fill(make_vectorized_array<Number>(const_viscosity));

    FEFaceEval_Velocity_Velocity_linear fe_eval_velocity_face_neighbor(*data,*fe_param,false,operator_data.dof_index);
    viscous_coefficient_face_neighbor.reinit(data->n_macro_inner_faces()+data->n_macro_boundary_faces(), fe_eval_velocity_face.n_q_points);
    viscous_coefficient_face_neighbor.fill(make_vectorized_array<Number>(const_viscosity));
>>>>>>> f8497d44
  }

  // returns true if viscous_coefficient table has been filled with spatially varying viscosity values
  bool viscosity_is_variable() const
  {
    return viscous_coefficient_cell.n_elements()>0;
  }

  double get_const_viscosity() const
  {
    return const_viscosity;
  }

  Table<2,VectorizedArray<Number> > const & get_viscous_coefficient_face() const
  {
    return viscous_coefficient_face;
  }

  unsigned int get_dof_index() const
  {
    return operator_data.dof_index;
  }

  void apply_nullspace_projection(parallel::distributed::Vector<Number> &/*vec*/) const
  {
    // does nothing in case of the viscous operator for the velocity
    // this function is only necessary due to the interface of the multigrid preconditioner
    // and especially the coarse grid solver that calls this function (needed when solving the pressure Poisson equation)
  }

  // apply matrix vector multiplication
  void vmult (parallel::distributed::Vector<Number>       &dst,
              const parallel::distributed::Vector<Number> &src) const
  {
    apply(dst,src);
  }

  void Tvmult(parallel::distributed::Vector<Number>       &dst,
              const parallel::distributed::Vector<Number> &src) const
  {
    vmult(dst,src);
  }

  void Tvmult_add(parallel::distributed::Vector<Number>       &dst,
                  const parallel::distributed::Vector<Number> &src) const
  {
    vmult_add(dst,src);
  }

  void vmult_add(parallel::distributed::Vector<Number>       &dst,
                 const parallel::distributed::Vector<Number> &src) const
  {
    apply_add(dst,src);
  }

  void vmult_interface_down(parallel::distributed::Vector<Number>       &dst,
                            const parallel::distributed::Vector<Number> &src) const
  {
    vmult(dst,src);
  }

  void vmult_add_interface_up(parallel::distributed::Vector<Number>       &dst,
                              const parallel::distributed::Vector<Number> &src) const
  {
    vmult_add(dst,src);
  }

  types::global_dof_index m() const
  {
    return data->get_vector_partitioner(operator_data.dof_index)->size();
  }

  types::global_dof_index n() const
  {
    return data->get_vector_partitioner(operator_data.dof_index)->size();
  }

  Number el (const unsigned int,  const unsigned int) const
  {
    AssertThrow(false, ExcMessage("Matrix-free does not allow for entry access"));
    return Number();
  }

  // apply matrix vector multiplication
  void apply (parallel::distributed::Vector<Number>       &dst,
              const parallel::distributed::Vector<Number> &src) const
  {
    dst = 0;
    apply_add(dst,src);
  }

  void apply_add (parallel::distributed::Vector<Number>       &dst,
                  const parallel::distributed::Vector<Number> &src) const
  {
    apply_viscous(dst,src);
  }

  void rhs (parallel::distributed::Vector<Number> &dst,
            Number const                          evaluation_time) const
  {
    dst = 0;
    rhs_add(dst,evaluation_time);
  }

  void rhs_add (parallel::distributed::Vector<Number> &dst,
                Number const                          evaluation_time) const
  {
    this->eval_time = evaluation_time;

    parallel::distributed::Vector<Number> src;
    data->loop(&ViscousOperator<dim,fe_degree,fe_degree_xwall,n_q_points_1d_xwall,Number>::local_rhs_viscous,
               &ViscousOperator<dim,fe_degree,fe_degree_xwall,n_q_points_1d_xwall,Number>::local_rhs_viscous_face,
               &ViscousOperator<dim,fe_degree,fe_degree_xwall,n_q_points_1d_xwall,Number>::local_rhs_viscous_boundary_face,
               this, dst, src);
  }

  void evaluate (parallel::distributed::Vector<Number>       &dst,
                 const parallel::distributed::Vector<Number> &src,
                 Number const                                evaluation_time) const
  {
    dst = 0;
    evaluate_add(dst,src,evaluation_time);
  }

  void evaluate_add (parallel::distributed::Vector<Number>       &dst,
                     const parallel::distributed::Vector<Number> &src,
                     Number const                                evaluation_time) const
  {
    this->eval_time = evaluation_time;
    evaluate_viscous(dst,src);
  }

  void calculate_diagonal(parallel::distributed::Vector<Number> &diagonal) const
  {
    diagonal = 0;

    add_diagonal(diagonal);

    // verify_calculation_of_diagonal(diagonal);
  }

  void add_diagonal(parallel::distributed::Vector<Number> &diagonal) const
  {
    parallel::distributed::Vector<Number>  src_dummy(diagonal);

    data->loop(&ViscousOperator<dim,fe_degree,fe_degree_xwall,n_q_points_1d_xwall,Number>::local_diagonal,
               &ViscousOperator<dim,fe_degree,fe_degree_xwall,n_q_points_1d_xwall,Number>::local_diagonal_face,
               &ViscousOperator<dim,fe_degree,fe_degree_xwall,n_q_points_1d_xwall,Number>::local_diagonal_boundary_face,
               this, diagonal, src_dummy);
  }

  void verify_calculation_of_diagonal(parallel::distributed::Vector<Number> &diagonal) const
  {
      parallel::distributed::Vector<Number>  diagonal2(diagonal);
      diagonal2 = 0.0;
      parallel::distributed::Vector<Number>  src(diagonal2);
      parallel::distributed::Vector<Number>  dst(diagonal2);
      for (unsigned int i=0;i<diagonal.local_size();++i)
      {
        src.local_element(i) = 1.0;
        apply(dst,src);
        diagonal2.local_element(i) = dst.local_element(i);
        src.local_element(i) = 0.0;
      }

      std::cout<<"L2 norm diagonal - Variant 1: "<<diagonal.l2_norm()<<std::endl;
      std::cout<<"L2 norm diagonal - Variant 2: "<<diagonal2.l2_norm()<<std::endl;
      diagonal2.add(-1.0,diagonal);
      std::cout<<"L2 error diagonal: "<<diagonal2.l2_norm()<<std::endl;
  }

  void invert_diagonal(parallel::distributed::Vector<Number> &diagonal) const
  {
    for (unsigned int i=0;i<diagonal.local_size();++i)
    {
      if( std::abs(diagonal.local_element(i)) > 1.0e-10 )
        diagonal.local_element(i) = 1.0/diagonal.local_element(i);
      else
        diagonal.local_element(i) = 1.0;
    }
  }

  void calculate_inverse_diagonal(parallel::distributed::Vector<Number> &diagonal) const
  {
    calculate_diagonal(diagonal);

    invert_diagonal(diagonal);
  }

  void initialize_dof_vector(parallel::distributed::Vector<Number> &vector) const
  {
    data->initialize_dof_vector(vector,get_dof_index());
  }

private:
  void compute_array_penalty_parameter(const Mapping<dim> &mapping)
  {
    // Compute penalty parameter for each cell
    array_penalty_parameter.resize(data->n_macro_cells()+data->n_macro_ghost_cells());
    QGauss<dim> quadrature(fe_degree+1);
    FEValues<dim> fe_values(mapping,data->get_dof_handler(operator_data.dof_index).get_fe(),quadrature, update_JxW_values);
    QGauss<dim-1> face_quadrature(fe_degree+1);
    FEFaceValues<dim> fe_face_values(mapping, data->get_dof_handler(operator_data.dof_index).get_fe(), face_quadrature, update_JxW_values);

    for (unsigned int i=0; i<data->n_macro_cells()+data->n_macro_ghost_cells(); ++i)
    {
      for (unsigned int v=0; v<data->n_components_filled(i); ++v)
      {
        typename DoFHandler<dim>::cell_iterator cell = data->get_cell_iterator(i,v,operator_data.dof_index);
        fe_values.reinit(cell);
        double volume = 0;
        for (unsigned int q=0; q<quadrature.size(); ++q)
          volume += fe_values.JxW(q);
        double surface_area = 0;
        for (unsigned int f=0; f<GeometryInfo<dim>::faces_per_cell; ++f)
        {
          fe_face_values.reinit(cell, f);
          const double factor = (cell->at_boundary(f) && !cell->has_periodic_neighbor(f)) ? 1. : 0.5;
          for (unsigned int q=0; q<face_quadrature.size(); ++q)
            surface_area += fe_face_values.JxW(q) * factor;
        }
        array_penalty_parameter[i][v] = surface_area / volume;
      }
    }
  }

  Number get_penalty_factor() const
  {
    return operator_data.IP_factor_viscous * (fe_degree + 1.0) * (fe_degree + 1.0);
  }

  void apply_viscous (parallel::distributed::Vector<Number>        &dst,
                      const parallel::distributed::Vector<Number>  &src) const
  {
    data->loop(&ViscousOperator<dim,fe_degree,fe_degree_xwall,n_q_points_1d_xwall,Number>::local_apply_viscous,
               &ViscousOperator<dim,fe_degree,fe_degree_xwall,n_q_points_1d_xwall,Number>::local_apply_viscous_face,
               &ViscousOperator<dim,fe_degree,fe_degree_xwall,n_q_points_1d_xwall,Number>::local_apply_viscous_boundary_face,
               this, dst, src);
  }

  void local_apply_viscous (const MatrixFree<dim,Number>                 &data,
                            parallel::distributed::Vector<Number>        &dst,
                            const parallel::distributed::Vector<Number>  &src,
                            const std::pair<unsigned int,unsigned int>       &cell_range) const
  {
    AssertThrow(const_viscosity>0.0,ExcMessage("Constant viscosity has not been set!"));

    FEEval_Velocity_Velocity_linear fe_eval_velocity(data,*fe_param,operator_data.dof_index);

    for (unsigned int cell=cell_range.first; cell<cell_range.second; ++cell)
    {
      fe_eval_velocity.reinit(cell);
      fe_eval_velocity.read_dof_values(src);
      fe_eval_velocity.evaluate (false,true,false);

      for (unsigned int q=0; q<fe_eval_velocity.n_q_points; ++q)
      {
        VectorizedArray<Number> viscosity = make_vectorized_array<Number>(const_viscosity);
        if(viscosity_is_variable())
          viscosity = viscous_coefficient_cell[cell][q];

        if(operator_data.formulation_viscous_term == FormulationViscousTerm::DivergenceFormulation)
        {
          fe_eval_velocity.submit_gradient (viscosity*make_vectorized_array<Number>(2.)*fe_eval_velocity.get_symmetric_gradient(q), q);
        }
        else if(operator_data.formulation_viscous_term == FormulationViscousTerm::LaplaceFormulation)
        {
          fe_eval_velocity.submit_gradient (viscosity*fe_eval_velocity.get_gradient(q), q);
        }
        else
        {
          AssertThrow(false, ExcMessage("FORMULATION_VISCOUS_TERM is not specified - possibilities are DivergenceFormulation and LaplaceFormulation"));
        }
      }
      fe_eval_velocity.integrate (false,true);
      fe_eval_velocity.distribute_local_to_global (dst);
    }
  }

  void local_apply_viscous_face (const MatrixFree<dim,Number>                &data,
                                 parallel::distributed::Vector<Number>       &dst,
                                 const parallel::distributed::Vector<Number> &src,
                                 const std::pair<unsigned int,unsigned int>  &face_range) const
  {
    FEFaceEval_Velocity_Velocity_linear fe_eval_velocity(data,*fe_param,true,operator_data.dof_index);
    FEFaceEval_Velocity_Velocity_linear fe_eval_velocity_neighbor(data,*fe_param,false,operator_data.dof_index);

    for(unsigned int face=face_range.first; face<face_range.second; face++)
    {
      fe_eval_velocity.reinit (face);
      fe_eval_velocity_neighbor.reinit (face);
      fe_eval_velocity.read_dof_values(src);
      fe_eval_velocity.evaluate(true,true);
      fe_eval_velocity_neighbor.read_dof_values(src);
      fe_eval_velocity_neighbor.evaluate(true,true);

      VectorizedArray<Number> tau_IP = std::max(fe_eval_velocity.read_cell_data(array_penalty_parameter),fe_eval_velocity_neighbor.read_cell_data(array_penalty_parameter))
                                              * get_penalty_factor();

      for(unsigned int q=0;q<fe_eval_velocity.n_q_points;++q)
      {
        Tensor<1,dim,VectorizedArray<Number> > uM = fe_eval_velocity.get_value(q);
        Tensor<1,dim,VectorizedArray<Number> > uP = fe_eval_velocity_neighbor.get_value(q);
        VectorizedArray<Number> average_viscosity = make_vectorized_array<Number>(const_viscosity);
        VectorizedArray<Number> max_viscosity = make_vectorized_array<Number>(const_viscosity);
        if(viscosity_is_variable())
        {
          // harmonic weighting according to Schott and Rasthofer et al (2015)
          average_viscosity = 2. * viscous_coefficient_face[face][q] * viscous_coefficient_face_neighbor[face][q] /
                             (viscous_coefficient_face[face][q] + viscous_coefficient_face_neighbor[face][q]);
          max_viscosity = average_viscosity;
        }

        Tensor<1,dim,VectorizedArray<Number> > jump_value = uM - uP;

        Tensor<2,dim,VectorizedArray<Number> > average_gradient_tensor;
        if(operator_data.formulation_viscous_term == FormulationViscousTerm::DivergenceFormulation)
        {
          // {{F}} = (F⁻ + F⁺)/2 where F = 2 * nu * symmetric_gradient -> nu * (symmetric_gradient⁻ + symmetric_gradient⁺)
          average_gradient_tensor = ( fe_eval_velocity.get_symmetric_gradient(q) + fe_eval_velocity_neighbor.get_symmetric_gradient(q));
        }
        else if(operator_data.formulation_viscous_term == FormulationViscousTerm::LaplaceFormulation)
        {
          average_gradient_tensor = ( fe_eval_velocity.get_gradient(q) + fe_eval_velocity_neighbor.get_gradient(q)) * make_vectorized_array<Number>(0.5);
        }
        else
        {
          AssertThrow(false, ExcMessage("FORMULATION_VISCOUS_TERM is not specified - possibilities are DivergenceFormulation and LaplaceFormulation"));
        }
        Tensor<2,dim,VectorizedArray<Number> > jump_tensor =
            outer_product(jump_value,fe_eval_velocity.get_normal_vector(q));

        //we do not want to symmetrize the penalty part
        average_gradient_tensor = average_viscosity*average_gradient_tensor - max_viscosity * jump_tensor * tau_IP;
        Tensor<1,dim,VectorizedArray<Number> > average_gradient = average_gradient_tensor*fe_eval_velocity.get_normal_vector(q);

        if(operator_data.formulation_viscous_term == FormulationViscousTerm::DivergenceFormulation)
        {
          if(operator_data.IP_formulation_viscous == InteriorPenaltyFormulation::NIPG)
          {
            fe_eval_velocity.submit_gradient(fe_eval_velocity.make_symmetric(average_viscosity*jump_tensor),q);
            fe_eval_velocity_neighbor.submit_gradient(fe_eval_velocity.make_symmetric(average_viscosity*jump_tensor),q);
          }
          else if(operator_data.IP_formulation_viscous == InteriorPenaltyFormulation::SIPG)
          {
            fe_eval_velocity.submit_gradient(-fe_eval_velocity.make_symmetric(average_viscosity*jump_tensor),q);
            fe_eval_velocity_neighbor.submit_gradient(-fe_eval_velocity.make_symmetric(average_viscosity*jump_tensor),q);
          }
          else
            AssertThrow(false, ExcMessage("IP_FORMULATION_VISCOUS is not specified - possibilities are SIPG and NIPG"));
        }
        else if(operator_data.formulation_viscous_term == FormulationViscousTerm::LaplaceFormulation)
        {
          if(operator_data.IP_formulation_viscous == InteriorPenaltyFormulation::NIPG)
          {
            fe_eval_velocity.submit_gradient(0.5*average_viscosity*jump_tensor,q);
            fe_eval_velocity_neighbor.submit_gradient(0.5*average_viscosity*jump_tensor,q);
          }
          else if(operator_data.IP_formulation_viscous == InteriorPenaltyFormulation::SIPG)
          {
            fe_eval_velocity.submit_gradient(-0.5*average_viscosity*jump_tensor,q);
            fe_eval_velocity_neighbor.submit_gradient(-0.5*average_viscosity*jump_tensor,q);
          }
          else
            AssertThrow(false, ExcMessage("IP_FORMULATION_VISCOUS is not specified - possibilities are SIPG and NIPG"));
        }
        else
        {
          AssertThrow(false, ExcMessage("FORMULATION_VISCOUS_TERM is not specified - possibilities are DivergenceFormulation and LaplaceFormulation"));
        }
        fe_eval_velocity.submit_value(-average_gradient,q);
        fe_eval_velocity_neighbor.submit_value(average_gradient,q);
      }
      fe_eval_velocity.integrate(true,true);
      fe_eval_velocity.distribute_local_to_global(dst);
      fe_eval_velocity_neighbor.integrate(true,true);
      fe_eval_velocity_neighbor.distribute_local_to_global(dst);
    }
  }

  void local_apply_viscous_boundary_face (const MatrixFree<dim,Number>                 &data,
                                          parallel::distributed::Vector<Number>        &dst,
                                          const parallel::distributed::Vector<Number>  &src,
                                          const std::pair<unsigned int,unsigned int>   &face_range) const
  {
    FEFaceEval_Velocity_Velocity_linear fe_eval_velocity(data,*fe_param,true,operator_data.dof_index);

    for(unsigned int face=face_range.first; face<face_range.second; face++)
    {
      fe_eval_velocity.reinit (face);
      fe_eval_velocity.read_dof_values(src);
      fe_eval_velocity.evaluate(true,true);

      VectorizedArray<Number> tau_IP = fe_eval_velocity.read_cell_data(array_penalty_parameter)
                                             * get_penalty_factor();

      typename std::map<types::boundary_id,std_cxx11::shared_ptr<Function<dim> > >::iterator it;
      types::boundary_id boundary_id = data.get_boundary_indicator(face);

      for(unsigned int q=0;q<fe_eval_velocity.n_q_points;++q)
      {
        VectorizedArray<Number> viscosity = make_vectorized_array<Number>(const_viscosity);
        if(viscosity_is_variable())
          viscosity = viscous_coefficient_face[face][q];

        it = operator_data.bc->dirichlet_bc.find(boundary_id);
        if(it != operator_data.bc->dirichlet_bc.end())
        {
          // applying inhomogeneous Dirichlet BC (value+ = - value- + 2g , grad+ = grad-)
          Tensor<1,dim,VectorizedArray<Number> > uM = fe_eval_velocity.get_value(q);
          Tensor<1,dim,VectorizedArray<Number> > uP = -uM;
          Tensor<1,dim,VectorizedArray<Number> > jump_value = uM - uP;

          Tensor<2,dim,VectorizedArray<Number> > average_gradient_tensor;
          if(operator_data.formulation_viscous_term == FormulationViscousTerm::DivergenceFormulation)
          {
            average_gradient_tensor = make_vectorized_array<Number>(2.) * fe_eval_velocity.get_symmetric_gradient(q);
          }
          else if(operator_data.formulation_viscous_term == FormulationViscousTerm::LaplaceFormulation)
          {
            average_gradient_tensor = fe_eval_velocity.get_gradient(q);
          }
          else
          {
            AssertThrow(false, ExcMessage("FORMULATION_VISCOUS_TERM is not specified - possibilities are DivergenceFormulation and LaplaceFormulation"));
          }
          Tensor<2,dim,VectorizedArray<Number> > jump_tensor
            = outer_product(jump_value,fe_eval_velocity.get_normal_vector(q));

          //we do not want to symmetrize the penalty part
          average_gradient_tensor = viscosity*(average_gradient_tensor - jump_tensor * tau_IP);

          Tensor<1,dim,VectorizedArray<Number> > average_gradient = average_gradient_tensor*fe_eval_velocity.get_normal_vector(q);

          if(operator_data.formulation_viscous_term == FormulationViscousTerm::DivergenceFormulation)
          {
            if(operator_data.IP_formulation_viscous == InteriorPenaltyFormulation::NIPG)
            {
              fe_eval_velocity.submit_gradient(fe_eval_velocity.make_symmetric(viscosity*jump_tensor),q);
            }
            else if(operator_data.IP_formulation_viscous == InteriorPenaltyFormulation::SIPG)
            {
              fe_eval_velocity.submit_gradient(-fe_eval_velocity.make_symmetric(viscosity*jump_tensor),q);
            }
            else
              AssertThrow(false, ExcMessage("IP_FORMULATION_VISCOUS is not specified - possibilities are SIPG and NIPG"));
          }
          else if(operator_data.formulation_viscous_term == FormulationViscousTerm::LaplaceFormulation)
          {
            if(operator_data.IP_formulation_viscous == InteriorPenaltyFormulation::NIPG)
            {
              fe_eval_velocity.submit_gradient(0.5*viscosity*jump_tensor,q);
            }
            else if(operator_data.IP_formulation_viscous == InteriorPenaltyFormulation::SIPG)
            {
              fe_eval_velocity.submit_gradient(-0.5*viscosity*jump_tensor,q);
            }
            else
              AssertThrow(false, ExcMessage("IP_FORMULATION_VISCOUS is not specified - possibilities are SIPG and NIPG"));
          }
          else
          {
            AssertThrow(false, ExcMessage("Formulation of viscous term not specified - possibilities are DIVERGENCE_FORMULATION_VISCOUS and LAPLACE_FORMULATION_VISCOUS"));
          }
          fe_eval_velocity.submit_value(-average_gradient,q);
        }

        it = operator_data.bc->neumann_bc.find(boundary_id);
        if(it != operator_data.bc->neumann_bc.end())
        {
          // applying inhomogeneous Neumann BC (value+ = value- , grad+ =  - grad- +2h)
          Tensor<1,dim,VectorizedArray<Number> > jump_value;
          Tensor<1,dim,VectorizedArray<Number> > average_gradient;
          Tensor<2,dim,VectorizedArray<Number> > jump_tensor
            = outer_product(jump_value,fe_eval_velocity.get_normal_vector(q));

          if(operator_data.formulation_viscous_term == FormulationViscousTerm::DivergenceFormulation)
          {
            if(operator_data.IP_formulation_viscous == InteriorPenaltyFormulation::NIPG)
            {
              fe_eval_velocity.submit_gradient(fe_eval_velocity.make_symmetric(viscosity*jump_tensor),q);
            }
            else if(operator_data.IP_formulation_viscous == InteriorPenaltyFormulation::SIPG)
            {
              fe_eval_velocity.submit_gradient(-fe_eval_velocity.make_symmetric(viscosity*jump_tensor),q);
            }
            else
              AssertThrow(false, ExcMessage("IP_FORMULATION_VISCOUS is not specified - possibilities are SIPG and NIPG"));
          }
          else if(operator_data.formulation_viscous_term == FormulationViscousTerm::LaplaceFormulation)
          {
            if(operator_data.IP_formulation_viscous == InteriorPenaltyFormulation::NIPG)
            {
              fe_eval_velocity.submit_gradient(0.5*viscosity*jump_tensor,q);
            }
            else if(operator_data.IP_formulation_viscous == InteriorPenaltyFormulation::SIPG)
            {
              fe_eval_velocity.submit_gradient(-0.5*viscosity*jump_tensor,q);
            }
            else
              AssertThrow(false, ExcMessage("IP_FORMULATION_VISCOUS is not specified - possibilities are SIPG and NIPG"));
          }
          else
          {
            AssertThrow(false, ExcMessage("Formulation of viscous term not specified - possibilities are DIVERGENCE_FORMULATION_VISCOUS and LAPLACE_FORMULATION_VISCOUS"));
          }
          fe_eval_velocity.submit_value(-average_gradient,q);
        }
      }
      fe_eval_velocity.integrate(true,true);
      fe_eval_velocity.distribute_local_to_global(dst);
    }
  }

  void local_diagonal (const MatrixFree<dim,Number>                 &data,
                       parallel::distributed::Vector<Number>        &dst,
                       const parallel::distributed::Vector<Number>  &,
                       const std::pair<unsigned int,unsigned int>   &cell_range) const
  {
    FEEval_Velocity_Velocity_linear fe_eval_velocity(data,*fe_param,operator_data.dof_index);

    for (unsigned int cell=cell_range.first; cell<cell_range.second; ++cell)
    {
      fe_eval_velocity.reinit (cell);
      VectorizedArray<Number> local_diagonal_vector[fe_eval_velocity.tensor_dofs_per_cell*dim];
      for (unsigned int j=0; j<fe_eval_velocity.dofs_per_cell*dim; ++j)
      {
        for (unsigned int i=0; i<fe_eval_velocity.dofs_per_cell*dim; ++i)
          fe_eval_velocity.write_cellwise_dof_value(i,make_vectorized_array<Number>(0.));
        fe_eval_velocity.write_cellwise_dof_value(j,make_vectorized_array<Number>(1.));

        // copied from local_apply_viscous
        fe_eval_velocity.evaluate (false,true,false);

        for (unsigned int q=0; q<fe_eval_velocity.n_q_points; ++q)
        {
          VectorizedArray<Number> viscosity = make_vectorized_array<Number>(const_viscosity);
          if(viscosity_is_variable())
            viscosity = viscous_coefficient_cell[cell][q];

          if(operator_data.formulation_viscous_term == FormulationViscousTerm::DivergenceFormulation)
          {
            fe_eval_velocity.submit_gradient (viscosity*make_vectorized_array<Number>(2.)*fe_eval_velocity.get_symmetric_gradient(q), q);
          }
          else if(operator_data.formulation_viscous_term == FormulationViscousTerm::LaplaceFormulation)
          {
            fe_eval_velocity.submit_gradient (viscosity*fe_eval_velocity.get_gradient(q), q);
          }
          else
          {
            AssertThrow(false, ExcMessage("FORMULATION_VISCOUS_TERM is not specified - possibilities are DivergenceFormulation and LaplaceFormulation"));
          }
        }
        fe_eval_velocity.integrate (false,true);
        // copied from local_apply_viscous
        local_diagonal_vector[j] = fe_eval_velocity.read_cellwise_dof_value(j);
      }
      for (unsigned int j=0; j<fe_eval_velocity.dofs_per_cell*dim; ++j)
        fe_eval_velocity.write_cellwise_dof_value(j,local_diagonal_vector[j]);
      fe_eval_velocity.distribute_local_to_global (dst);
    }
  }

  void local_diagonal_face (const MatrixFree<dim,Number>                &data,
                            parallel::distributed::Vector<Number>       &dst,
                            const parallel::distributed::Vector<Number> &,
                            const std::pair<unsigned int,unsigned int>  &face_range) const
  {
    FEFaceEval_Velocity_Velocity_linear fe_eval_velocity(data,*fe_param,true,operator_data.dof_index);
    FEFaceEval_Velocity_Velocity_linear fe_eval_velocity_neighbor(data,*fe_param,false,operator_data.dof_index);

    for(unsigned int face=face_range.first; face<face_range.second; face++)
    {
      fe_eval_velocity.reinit (face);
      fe_eval_velocity_neighbor.reinit (face);

      VectorizedArray<Number> tau_IP = std::max(fe_eval_velocity.read_cell_data(array_penalty_parameter),fe_eval_velocity_neighbor.read_cell_data(array_penalty_parameter))
                                              * get_penalty_factor();

      // element-
      VectorizedArray<Number> local_diagonal_vector[fe_eval_velocity.tensor_dofs_per_cell*dim];
      for (unsigned int j=0; j<fe_eval_velocity.dofs_per_cell*dim; ++j)
      {
        // set dof value j of element- to 1 and all other dof values of element- to zero
        for (unsigned int i=0; i<fe_eval_velocity.dofs_per_cell*dim; ++i)
          fe_eval_velocity.write_cellwise_dof_value(i,make_vectorized_array<Number>(0.));
        fe_eval_velocity.write_cellwise_dof_value(j,make_vectorized_array<Number>(1.));
        // set all dof values of element+ to zero
        for (unsigned int i=0; i<fe_eval_velocity_neighbor.dofs_per_cell*dim; ++i)
          fe_eval_velocity_neighbor.write_cellwise_dof_value(i, make_vectorized_array<Number>(0.));

        fe_eval_velocity.evaluate(true,true);
        fe_eval_velocity_neighbor.evaluate(true,true);

        for(unsigned int q=0;q<fe_eval_velocity.n_q_points;++q)
        {
          // copied from local_apply_viscous_face (note that fe_eval_neighbor.submit... has to be removed) //TODO
          Tensor<1,dim,VectorizedArray<Number> > uM = fe_eval_velocity.get_value(q);
          Tensor<1,dim,VectorizedArray<Number> > uP = fe_eval_velocity_neighbor.get_value(q);
          VectorizedArray<Number> average_viscosity = make_vectorized_array<Number>(const_viscosity);
          VectorizedArray<Number> max_viscosity = make_vectorized_array<Number>(const_viscosity);
          if(viscosity_is_variable())
          {
            // harmonic weighting according to Schott and Rasthofer et al (2015)
            average_viscosity = 2. * viscous_coefficient_face[face][q] * viscous_coefficient_face_neighbor[face][q] /
                               (viscous_coefficient_face[face][q] + viscous_coefficient_face_neighbor[face][q]);
            max_viscosity = average_viscosity;
          }

          Tensor<1,dim,VectorizedArray<Number> > jump_value = uM - uP;

          Tensor<2,dim,VectorizedArray<Number> > average_gradient_tensor;
          if(operator_data.formulation_viscous_term == FormulationViscousTerm::DivergenceFormulation)
          {
            // {{F}} = (F⁻ + F⁺)/2 where F = 2 * nu * symmetric_gradient -> nu * (symmetric_gradient⁻ + symmetric_gradient⁺)
            average_gradient_tensor = ( fe_eval_velocity.get_symmetric_gradient(q) + fe_eval_velocity_neighbor.get_symmetric_gradient(q));
          }
          else if(operator_data.formulation_viscous_term == FormulationViscousTerm::LaplaceFormulation)
          {
            average_gradient_tensor = ( fe_eval_velocity.get_gradient(q) + fe_eval_velocity_neighbor.get_gradient(q)) * make_vectorized_array<Number>(0.5);
          }
          else
          {
            AssertThrow(false, ExcMessage("FORMULATION_VISCOUS_TERM is not specified - possibilities are DivergenceFormulation and LaplaceFormulation"));
          }
          Tensor<2,dim,VectorizedArray<Number> > jump_tensor =
              outer_product(jump_value,fe_eval_velocity.get_normal_vector(q));

          //we do not want to symmetrize the penalty part
          average_gradient_tensor = average_viscosity*average_gradient_tensor - max_viscosity * jump_tensor * tau_IP;
          Tensor<1,dim,VectorizedArray<Number> > average_gradient = average_gradient_tensor*fe_eval_velocity.get_normal_vector(q);

          if(operator_data.formulation_viscous_term == FormulationViscousTerm::DivergenceFormulation)
          {
            if(operator_data.IP_formulation_viscous == InteriorPenaltyFormulation::NIPG)
            {
              fe_eval_velocity.submit_gradient(fe_eval_velocity.make_symmetric(average_viscosity*jump_tensor),q);
            }
            else if(operator_data.IP_formulation_viscous == InteriorPenaltyFormulation::SIPG)
            {
              fe_eval_velocity.submit_gradient(-fe_eval_velocity.make_symmetric(average_viscosity*jump_tensor),q);
            }
            else
              AssertThrow(false, ExcMessage("IP_FORMULATION_VISCOUS is not specified - possibilities are SIPG and NIPG"));
          }
          else if(operator_data.formulation_viscous_term == FormulationViscousTerm::LaplaceFormulation)
          {
            if(operator_data.IP_formulation_viscous == InteriorPenaltyFormulation::NIPG)
            {
              fe_eval_velocity.submit_gradient(0.5*average_viscosity*jump_tensor,q);
            }
            else if(operator_data.IP_formulation_viscous == InteriorPenaltyFormulation::SIPG)
            {
              fe_eval_velocity.submit_gradient(-0.5*average_viscosity*jump_tensor,q);
            }
            else
              AssertThrow(false, ExcMessage("IP_FORMULATION_VISCOUS is not specified - possibilities are SIPG and NIPG"));
          }
          else
          {
            AssertThrow(false, ExcMessage("FORMULATION_VISCOUS_TERM is not specified - possibilities are DivergenceFormulation and LaplaceFormulation"));
          }
          fe_eval_velocity.submit_value(-average_gradient,q);
          // copied from local_apply_viscous_face (note that fe_eval_neighbor.submit... has to be removed)
        }
        // integrate on element-
        fe_eval_velocity.integrate(true,true);
        local_diagonal_vector[j] = fe_eval_velocity.read_cellwise_dof_value(j);
      }
      for (unsigned int j=0; j<fe_eval_velocity.dofs_per_cell*dim; ++j)
        fe_eval_velocity.write_cellwise_dof_value(j, local_diagonal_vector[j]);
      fe_eval_velocity.distribute_local_to_global(dst);

      // neighbor (element+)
      VectorizedArray<Number> local_diagonal_vector_neighbor[fe_eval_velocity_neighbor.tensor_dofs_per_cell*dim];
      for (unsigned int j=0; j<fe_eval_velocity_neighbor.dofs_per_cell*dim; ++j)
      {
        // set all dof values of element- to zero
        for (unsigned int i=0; i<fe_eval_velocity.dofs_per_cell*dim; ++i)
          fe_eval_velocity.write_cellwise_dof_value(i,make_vectorized_array<Number>(0.));
        // set dof value j of element+ to 1 and all other dof values of element+ to zero
        for (unsigned int i=0; i<fe_eval_velocity_neighbor.dofs_per_cell*dim; ++i)
          fe_eval_velocity_neighbor.write_cellwise_dof_value(i, make_vectorized_array<Number>(0.));
        fe_eval_velocity_neighbor.write_cellwise_dof_value(j,make_vectorized_array<Number>(1.));

        fe_eval_velocity.evaluate(true,true);
        fe_eval_velocity_neighbor.evaluate(true,true);

        for(unsigned int q=0;q<fe_eval_velocity.n_q_points;++q)
        {
          // copied from local_apply_viscous_face (note that fe_eval.submit... has to be removed)//TODO
          Tensor<1,dim,VectorizedArray<Number> > uM = fe_eval_velocity.get_value(q);
          Tensor<1,dim,VectorizedArray<Number> > uP = fe_eval_velocity_neighbor.get_value(q);
          VectorizedArray<Number> average_viscosity = make_vectorized_array<Number>(const_viscosity);
          VectorizedArray<Number> max_viscosity = make_vectorized_array<Number>(const_viscosity);
          if(viscosity_is_variable())
          {
            // harmonic weighting according to Schott and Rasthofer et al (2015)
            average_viscosity = 2. * viscous_coefficient_face[face][q] * viscous_coefficient_face_neighbor[face][q] /
                               (viscous_coefficient_face[face][q] + viscous_coefficient_face_neighbor[face][q]);
            max_viscosity = average_viscosity;
          }

          Tensor<1,dim,VectorizedArray<Number> > jump_value = uM - uP;

          Tensor<2,dim,VectorizedArray<Number> > average_gradient_tensor;
          if(operator_data.formulation_viscous_term == FormulationViscousTerm::DivergenceFormulation)
          {
            // {{F}} = (F⁻ + F⁺)/2 where F = 2 * nu * symmetric_gradient -> nu * (symmetric_gradient⁻ + symmetric_gradient⁺)
            average_gradient_tensor = ( fe_eval_velocity.get_symmetric_gradient(q) + fe_eval_velocity_neighbor.get_symmetric_gradient(q));
          }
          else if(operator_data.formulation_viscous_term == FormulationViscousTerm::LaplaceFormulation)
          {
            average_gradient_tensor = ( fe_eval_velocity.get_gradient(q) + fe_eval_velocity_neighbor.get_gradient(q)) * make_vectorized_array<Number>(0.5);
          }
          else
          {
            AssertThrow(false, ExcMessage("FORMULATION_VISCOUS_TERM is not specified - possibilities are DivergenceFormulation and LaplaceFormulation"));
          }
          Tensor<2,dim,VectorizedArray<Number> > jump_tensor =
              outer_product(jump_value,fe_eval_velocity.get_normal_vector(q));

          //we do not want to symmetrize the penalty part
          average_gradient_tensor = average_viscosity*average_gradient_tensor - max_viscosity * jump_tensor * tau_IP;
          Tensor<1,dim,VectorizedArray<Number> > average_gradient = average_gradient_tensor*fe_eval_velocity.get_normal_vector(q);

          if(operator_data.formulation_viscous_term == FormulationViscousTerm::DivergenceFormulation)
          {
            if(operator_data.IP_formulation_viscous == InteriorPenaltyFormulation::NIPG)
            {
              fe_eval_velocity_neighbor.submit_gradient(fe_eval_velocity.make_symmetric(average_viscosity*jump_tensor),q);
            }
            else if(operator_data.IP_formulation_viscous == InteriorPenaltyFormulation::SIPG)
            {
              fe_eval_velocity_neighbor.submit_gradient(-fe_eval_velocity.make_symmetric(average_viscosity*jump_tensor),q);
            }
            else
              AssertThrow(false, ExcMessage("IP_FORMULATION_VISCOUS is not specified - possibilities are SIPG and NIPG"));
          }
          else if(operator_data.formulation_viscous_term == FormulationViscousTerm::LaplaceFormulation)
          {
            if(operator_data.IP_formulation_viscous == InteriorPenaltyFormulation::NIPG)
            {
              fe_eval_velocity_neighbor.submit_gradient(0.5*average_viscosity*jump_tensor,q);
            }
            else if(operator_data.IP_formulation_viscous == InteriorPenaltyFormulation::SIPG)
            {
              fe_eval_velocity_neighbor.submit_gradient(-0.5*average_viscosity*jump_tensor,q);
            }
            else
              AssertThrow(false, ExcMessage("IP_FORMULATION_VISCOUS is not specified - possibilities are SIPG and NIPG"));
          }
          else
          {
            AssertThrow(false, ExcMessage("FORMULATION_VISCOUS_TERM is not specified - possibilities are DivergenceFormulation and LaplaceFormulation"));
          }
          fe_eval_velocity_neighbor.submit_value(average_gradient,q);
          // copied from local_apply_viscous_face  (note that fe_eval.submit... has to be removed)
        }
        // integrate on element+
        fe_eval_velocity_neighbor.integrate(true,true);
        local_diagonal_vector_neighbor[j] = fe_eval_velocity_neighbor.read_cellwise_dof_value(j);
      }
      for (unsigned int j=0; j<fe_eval_velocity_neighbor.dofs_per_cell*dim; ++j)
        fe_eval_velocity_neighbor.write_cellwise_dof_value(j, local_diagonal_vector_neighbor[j]);
      fe_eval_velocity_neighbor.distribute_local_to_global(dst);
    }
  }

  void local_diagonal_boundary_face (const MatrixFree<dim,Number>                 &data,
                                     parallel::distributed::Vector<Number>        &dst,
                                     const parallel::distributed::Vector<Number>  &,
                                     const std::pair<unsigned int,unsigned int>   &face_range) const
  {
    FEFaceEval_Velocity_Velocity_linear fe_eval_velocity(data,*fe_param,true,operator_data.dof_index);

    for(unsigned int face=face_range.first; face<face_range.second; face++)
    {
      fe_eval_velocity.reinit (face);

      VectorizedArray<Number> tau_IP = fe_eval_velocity.read_cell_data(array_penalty_parameter)
                                             * get_penalty_factor();

      typename std::map<types::boundary_id,std_cxx11::shared_ptr<Function<dim> > >::iterator it;
      types::boundary_id boundary_id = data.get_boundary_indicator(face);

      VectorizedArray<Number> local_diagonal_vector[fe_eval_velocity.tensor_dofs_per_cell*dim];
      for (unsigned int j=0; j<fe_eval_velocity.dofs_per_cell*dim; ++j)
      {
        // set dof value j of element- to 1 and all other dof values of element- to zero
        for (unsigned int i=0; i<fe_eval_velocity.dofs_per_cell*dim; ++i)
          fe_eval_velocity.write_cellwise_dof_value(i, make_vectorized_array<Number>(0.));
        fe_eval_velocity.write_cellwise_dof_value(j, make_vectorized_array<Number>(1.));

        fe_eval_velocity.evaluate(true,true);

        for(unsigned int q=0;q<fe_eval_velocity.n_q_points;++q)
        {
          // copied from local_apply_viscous_boundary_face
          VectorizedArray<Number> viscosity = make_vectorized_array<Number>(const_viscosity);
          if(viscosity_is_variable())
            viscosity = viscous_coefficient_face[face][q];

          it = operator_data.bc->dirichlet_bc.find(boundary_id);
          if(it != operator_data.bc->dirichlet_bc.end())
          {
            // applying inhomogeneous Dirichlet BC (value+ = - value- + 2g , grad+ = grad-)
            Tensor<1,dim,VectorizedArray<Number> > uM = fe_eval_velocity.get_value(q);
            Tensor<1,dim,VectorizedArray<Number> > uP = -uM;
            Tensor<1,dim,VectorizedArray<Number> > jump_value = uM - uP;

            Tensor<2,dim,VectorizedArray<Number> > average_gradient_tensor;
            if(operator_data.formulation_viscous_term == FormulationViscousTerm::DivergenceFormulation)
            {
              average_gradient_tensor = make_vectorized_array<Number>(2.) * fe_eval_velocity.get_symmetric_gradient(q);
            }
            else if(operator_data.formulation_viscous_term == FormulationViscousTerm::LaplaceFormulation)
            {
              average_gradient_tensor = fe_eval_velocity.get_gradient(q);
            }
            else
            {
              AssertThrow(false, ExcMessage("FORMULATION_VISCOUS_TERM is not specified - possibilities are DivergenceFormulation and LaplaceFormulation"));
            }
            Tensor<2,dim,VectorizedArray<Number> > jump_tensor
              = outer_product(jump_value,fe_eval_velocity.get_normal_vector(q));

            //we do not want to symmetrize the penalty part
            average_gradient_tensor = viscosity*(average_gradient_tensor - jump_tensor * tau_IP);

            Tensor<1,dim,VectorizedArray<Number> > average_gradient = average_gradient_tensor*fe_eval_velocity.get_normal_vector(q);

            if(operator_data.formulation_viscous_term == FormulationViscousTerm::DivergenceFormulation)
            {
              if(operator_data.IP_formulation_viscous == InteriorPenaltyFormulation::NIPG)
              {
                fe_eval_velocity.submit_gradient(fe_eval_velocity.make_symmetric(viscosity*jump_tensor),q);
              }
              else if(operator_data.IP_formulation_viscous == InteriorPenaltyFormulation::SIPG)
              {
                fe_eval_velocity.submit_gradient(-fe_eval_velocity.make_symmetric( viscosity*jump_tensor),q);
              }
              else
                AssertThrow(false, ExcMessage("IP_FORMULATION_VISCOUS is not specified - possibilities are SIPG and NIPG"));
            }
            else if(operator_data.formulation_viscous_term == FormulationViscousTerm::LaplaceFormulation)
            {
              if(operator_data.IP_formulation_viscous == InteriorPenaltyFormulation::NIPG)
              {
                fe_eval_velocity.submit_gradient(0.5*viscosity*jump_tensor,q);
              }
              else if(operator_data.IP_formulation_viscous == InteriorPenaltyFormulation::SIPG)
              {
                fe_eval_velocity.submit_gradient(-0.5*viscosity*jump_tensor,q);
              }
              else
                AssertThrow(false, ExcMessage("IP_FORMULATION_VISCOUS is not specified - possibilities are SIPG and NIPG"));
            }
            else
            {
              AssertThrow(false, ExcMessage("Formulation of viscous term not specified - possibilities are DIVERGENCE_FORMULATION_VISCOUS and LAPLACE_FORMULATION_VISCOUS"));
            }
            fe_eval_velocity.submit_value(-average_gradient,q);
          }

          it = operator_data.bc->neumann_bc.find(boundary_id);
          if(it != operator_data.bc->neumann_bc.end())
          {
            // applying inhomogeneous Neumann BC (value+ = value- , grad+ =  - grad- +2h)
            Tensor<1,dim,VectorizedArray<Number> > jump_value;
            Tensor<1,dim,VectorizedArray<Number> > average_gradient;
            Tensor<2,dim,VectorizedArray<Number> > jump_tensor
              = outer_product(jump_value,fe_eval_velocity.get_normal_vector(q));

            if(operator_data.formulation_viscous_term == FormulationViscousTerm::DivergenceFormulation)
            {
              if(operator_data.IP_formulation_viscous == InteriorPenaltyFormulation::NIPG)
              {
                fe_eval_velocity.submit_gradient(fe_eval_velocity.make_symmetric(viscosity*jump_tensor),q);
              }
              else if(operator_data.IP_formulation_viscous == InteriorPenaltyFormulation::SIPG)
              {
                fe_eval_velocity.submit_gradient(-fe_eval_velocity.make_symmetric(viscosity*jump_tensor),q);
              }
              else
                AssertThrow(false, ExcMessage("IP_FORMULATION_VISCOUS is not specified - possibilities are SIPG and NIPG"));
            }
            else if(operator_data.formulation_viscous_term == FormulationViscousTerm::LaplaceFormulation)
            {
              if(operator_data.IP_formulation_viscous == InteriorPenaltyFormulation::NIPG)
              {
                fe_eval_velocity.submit_gradient(0.5*viscosity*jump_tensor,q);
              }
              else if(operator_data.IP_formulation_viscous == InteriorPenaltyFormulation::SIPG)
              {
                fe_eval_velocity.submit_gradient(-0.5*viscosity*jump_tensor,q);
              }
              else
                AssertThrow(false, ExcMessage("IP_FORMULATION_VISCOUS is not specified - possibilities are SIPG and NIPG"));
            }
            else
            {
              AssertThrow(false, ExcMessage("Formulation of viscous term not specified - possibilities are DIVERGENCE_FORMULATION_VISCOUS and LAPLACE_FORMULATION_VISCOUS"));
            }
            fe_eval_velocity.submit_value(-average_gradient,q);
          }
          // copied from local_apply_viscous__boundary_face
        }
        fe_eval_velocity.integrate(true,true);
        local_diagonal_vector[j] = fe_eval_velocity.read_cellwise_dof_value(j);
      }
      for (unsigned int j=0; j<fe_eval_velocity.dofs_per_cell*dim; ++j)
        fe_eval_velocity.write_cellwise_dof_value(j, local_diagonal_vector[j]);
      fe_eval_velocity.distribute_local_to_global(dst);
    }
  }

  void evaluate_viscous (parallel::distributed::Vector<Number>        &dst,
                         const parallel::distributed::Vector<Number>  &src) const
  {
    data->loop(&ViscousOperator<dim,fe_degree,fe_degree_xwall,n_q_points_1d_xwall,Number>::local_apply_viscous,
               &ViscousOperator<dim,fe_degree,fe_degree_xwall,n_q_points_1d_xwall,Number>::local_apply_viscous_face,
               &ViscousOperator<dim,fe_degree,fe_degree_xwall,n_q_points_1d_xwall,Number>::local_evaluate_viscous_boundary_face,
               this, dst, src);
  }

  void local_evaluate_viscous_boundary_face (const MatrixFree<dim,Number>                 &data,
                                             parallel::distributed::Vector<Number>        &dst,
                                             const parallel::distributed::Vector<Number>  &src,
                                             const std::pair<unsigned int,unsigned int>   &face_range) const
  {
    FEFaceEval_Velocity_Velocity_linear fe_eval_velocity(data,*fe_param,true,operator_data.dof_index);

    for(unsigned int face=face_range.first; face<face_range.second; face++)
    {
      fe_eval_velocity.reinit (face);
      fe_eval_velocity.read_dof_values(src);
      fe_eval_velocity.evaluate(true,true);

      VectorizedArray<Number> tau_IP = fe_eval_velocity.read_cell_data(array_penalty_parameter)
                                             * get_penalty_factor();

      typename std::map<types::boundary_id,std_cxx11::shared_ptr<Function<dim> > >::iterator it;
      types::boundary_id boundary_id = data.get_boundary_indicator(face);

      for(unsigned int q=0;q<fe_eval_velocity.n_q_points;++q)
      {
        VectorizedArray<Number> viscosity = make_vectorized_array<Number>(const_viscosity);
        if(viscosity_is_variable())
          viscosity = viscous_coefficient_face[face][q];

        it = operator_data.bc->dirichlet_bc.find(boundary_id);
        if(it != operator_data.bc->dirichlet_bc.end())
        {
          // applying inhomogeneous Dirichlet BC (value+ = - value- + 2g , grad+ = grad-)
          Tensor<1,dim,VectorizedArray<Number> > uM = fe_eval_velocity.get_value(q);

          Point<dim,VectorizedArray<Number> > q_points = fe_eval_velocity.quadrature_point(q);
          Tensor<1,dim,VectorizedArray<Number> > g;
          //set correct time for the evaluation of boundary conditions
          it->second->set_time(eval_time);
          for(unsigned int d=0;d<dim;++d)
          {
            Number array [VectorizedArray<Number>::n_array_elements];
            for (unsigned int n=0; n<VectorizedArray<Number>::n_array_elements; ++n)
            {
              Point<dim> q_point;
              for (unsigned int d=0; d<dim; ++d)
                q_point[d] = q_points[d][n];
              array[n] = it->second->value(q_point,d);
            }
            g[d].load(&array[0]);
          }

          Tensor<1,dim,VectorizedArray<Number> > uP = -uM + make_vectorized_array<Number>(2.) * g;
          Tensor<1,dim,VectorizedArray<Number> > jump_value = uM - uP;

          Tensor<2,dim,VectorizedArray<Number> > average_gradient_tensor;
          if(operator_data.formulation_viscous_term == FormulationViscousTerm::DivergenceFormulation)
          {
            average_gradient_tensor = make_vectorized_array<Number>(2.) * fe_eval_velocity.get_symmetric_gradient(q);
          }
          else if(operator_data.formulation_viscous_term == FormulationViscousTerm::LaplaceFormulation)
          {
            average_gradient_tensor = fe_eval_velocity.get_gradient(q);
          }
          else
          {
            AssertThrow(false, ExcMessage("FORMULATION_VISCOUS_TERM is not specified - possibilities are DivergenceFormulation and LaplaceFormulation"));
          }
          Tensor<2,dim,VectorizedArray<Number> > jump_tensor
            = outer_product(jump_value,fe_eval_velocity.get_normal_vector(q));

          //we do not want to symmetrize the penalty part
          average_gradient_tensor = viscosity*(average_gradient_tensor - jump_tensor * tau_IP);

          Tensor<1,dim,VectorizedArray<Number> > average_gradient = average_gradient_tensor*fe_eval_velocity.get_normal_vector(q);

          if(operator_data.formulation_viscous_term == FormulationViscousTerm::DivergenceFormulation)
          {
            if(operator_data.IP_formulation_viscous == InteriorPenaltyFormulation::NIPG)
            {
              fe_eval_velocity.submit_gradient(fe_eval_velocity.make_symmetric(viscosity*jump_tensor),q);
            }
            else if(operator_data.IP_formulation_viscous == InteriorPenaltyFormulation::SIPG)
            {
              fe_eval_velocity.submit_gradient(-fe_eval_velocity.make_symmetric(viscosity*jump_tensor),q);
            }
            else
              AssertThrow(false, ExcMessage("IP_FORMULATION_VISCOUS is not specified - possibilities are SIPG and NIPG"));
          }
          else if(operator_data.formulation_viscous_term == FormulationViscousTerm::LaplaceFormulation)
          {
            if(operator_data.IP_formulation_viscous == InteriorPenaltyFormulation::NIPG)
            {
              fe_eval_velocity.submit_gradient(0.5*viscosity*jump_tensor,q);
            }
            else if(operator_data.IP_formulation_viscous == InteriorPenaltyFormulation::SIPG)
            {
              fe_eval_velocity.submit_gradient(-0.5*viscosity*jump_tensor,q);
            }
            else
              AssertThrow(false, ExcMessage("IP_FORMULATION_VISCOUS is not specified - possibilities are SIPG and NIPG"));
          }
          else
          {
            AssertThrow(false, ExcMessage("Formulation of viscous term not specified - possibilities are DIVERGENCE_FORMULATION_VISCOUS and LAPLACE_FORMULATION_VISCOUS"));
          }
          fe_eval_velocity.submit_value(-average_gradient,q);
        }

        it = operator_data.bc->neumann_bc.find(boundary_id);
        if(it != operator_data.bc->neumann_bc.end())
        {
          // applying inhomogeneous Neumann BC (value+ = value- , grad+ =  - grad- +2h)
          Tensor<1,dim,VectorizedArray<Number> > jump_value;

          Tensor<2,dim,VectorizedArray<Number> > jump_tensor
            = outer_product(jump_value,fe_eval_velocity.get_normal_vector(q));

          Point<dim,VectorizedArray<Number> > q_points = fe_eval_velocity.quadrature_point(q);
          Tensor<1,dim,VectorizedArray<Number> > h;
          // set correct time for the evaluation of boundary conditions
          it->second->set_time(eval_time);
          for(unsigned int d=0;d<dim;++d)
          {
            Number array [VectorizedArray<Number>::n_array_elements];
            for (unsigned int n=0; n<VectorizedArray<Number>::n_array_elements; ++n)
            {
              Point<dim> q_point;
              for (unsigned int d=0; d<dim; ++d)
                q_point[d] = q_points[d][n];
              array[n] = it->second->value(q_point,d);
            }
            h[d].load(&array[0]);
          }

          Tensor<1,dim,VectorizedArray<Number> > average_gradient = viscosity*h;

          if(operator_data.formulation_viscous_term == FormulationViscousTerm::DivergenceFormulation)
          {
            if(operator_data.IP_formulation_viscous == InteriorPenaltyFormulation::NIPG)
            {
              fe_eval_velocity.submit_gradient(fe_eval_velocity.make_symmetric(viscosity*jump_tensor),q);
            }
            else if(operator_data.IP_formulation_viscous == InteriorPenaltyFormulation::SIPG)
            {
              fe_eval_velocity.submit_gradient(-fe_eval_velocity.make_symmetric(viscosity*jump_tensor),q);
            }
            else
              AssertThrow(false, ExcMessage("IP_FORMULATION_VISCOUS is not specified - possibilities are SIPG and NIPG"));
          }
          else if(operator_data.formulation_viscous_term == FormulationViscousTerm::LaplaceFormulation)
          {
            if(operator_data.IP_formulation_viscous == InteriorPenaltyFormulation::NIPG)
            {
              fe_eval_velocity.submit_gradient(0.5*viscosity*jump_tensor,q);
            }
            else if(operator_data.IP_formulation_viscous == InteriorPenaltyFormulation::SIPG)
            {
              fe_eval_velocity.submit_gradient(-0.5*viscosity*jump_tensor,q);
            }
            else
              AssertThrow(false, ExcMessage("IP_FORMULATION_VISCOUS is not specified - possibilities are SIPG and NIPG"));
          }
          else
          {
            AssertThrow(false, ExcMessage("Formulation of viscous term not specified - possibilities are DIVERGENCE_FORMULATION_VISCOUS and LAPLACE_FORMULATION_VISCOUS"));
          }
          fe_eval_velocity.submit_value(-average_gradient,q);
        }
      }
      fe_eval_velocity.integrate(true,true);
      fe_eval_velocity.distribute_local_to_global(dst);
    }
  }

  void local_rhs_viscous (const MatrixFree<dim,Number>                 &,
                          parallel::distributed::Vector<Number>        &,
                          const parallel::distributed::Vector<Number>  &,
                          const std::pair<unsigned int,unsigned int>   &) const
  {

  }

  void local_rhs_viscous_face (const MatrixFree<dim,Number>                 &,
                               parallel::distributed::Vector<Number>        &,
                               const parallel::distributed::Vector<Number>  &,
                               const std::pair<unsigned int,unsigned int>   &) const
  {

  }

  void local_rhs_viscous_boundary_face (const MatrixFree<dim,Number>                &data,
                                        parallel::distributed::Vector<Number>       &dst,
                                        const parallel::distributed::Vector<Number> &,
                                        const std::pair<unsigned int,unsigned int>  &face_range) const
  {
    FEFaceEval_Velocity_Velocity_linear fe_eval_velocity(data,*fe_param,true,operator_data.dof_index);

    for(unsigned int face=face_range.first; face<face_range.second; face++)
    {
      fe_eval_velocity.reinit (face);

      VectorizedArray<Number> tau_IP = fe_eval_velocity.read_cell_data(array_penalty_parameter) * get_penalty_factor();

      typename std::map<types::boundary_id,std_cxx11::shared_ptr<Function<dim> > >::iterator it;
      types::boundary_id boundary_id = data.get_boundary_indicator(face);

      for(unsigned int q=0;q<fe_eval_velocity.n_q_points;++q)
      {
        VectorizedArray<Number> viscosity = make_vectorized_array<Number>(const_viscosity);
        if(viscosity_is_variable())
          viscosity = viscous_coefficient_face[face][q];

        it = operator_data.bc->dirichlet_bc.find(boundary_id);
        if(it != operator_data.bc->dirichlet_bc.end())
        {
          // applying inhomogeneous Dirichlet BC (value+ = - value- + 2g , grad+ = grad-)
          Point<dim,VectorizedArray<Number> > q_points = fe_eval_velocity.quadrature_point(q);
          Tensor<1,dim,VectorizedArray<Number> > g;

          // set correct time for the evaluation of boundary conditions
          it->second->set_time(eval_time);
          for(unsigned int d=0;d<dim;++d)
          {
            Number array [VectorizedArray<Number>::n_array_elements];
            for (unsigned int n=0; n<VectorizedArray<Number>::n_array_elements; ++n)
            {
              Point<dim> q_point;
              for (unsigned int d=0; d<dim; ++d)
              q_point[d] = q_points[d][n];
              array[n] = it->second->value(q_point,d);
            }
            g[d].load(&array[0]);
          }

          Tensor<2,dim,VectorizedArray<Number> > jump_tensor
            = outer_product(2.*g,fe_eval_velocity.get_normal_vector(q));

          Tensor<2,dim,VectorizedArray<Number> > average_gradient_tensor = -viscosity * tau_IP * jump_tensor;
          Tensor<1,dim,VectorizedArray<Number> > average_gradient = average_gradient_tensor*fe_eval_velocity.get_normal_vector(q);

          if(operator_data.formulation_viscous_term == FormulationViscousTerm::DivergenceFormulation)
          {
            if(operator_data.IP_formulation_viscous == InteriorPenaltyFormulation::NIPG)
              fe_eval_velocity.submit_gradient(fe_eval_velocity.make_symmetric(viscosity*jump_tensor),q);
            else if(operator_data.IP_formulation_viscous == InteriorPenaltyFormulation::SIPG)
              fe_eval_velocity.submit_gradient(-fe_eval_velocity.make_symmetric(viscosity*jump_tensor),q);
            else
              AssertThrow(false, ExcMessage("IP_FORMULATION_VISCOUS is not specified - possibilities are SIPG and NIPG"));
          }
          else if(operator_data.formulation_viscous_term == FormulationViscousTerm::LaplaceFormulation)
          {
            if(operator_data.IP_formulation_viscous == InteriorPenaltyFormulation::NIPG)
              fe_eval_velocity.submit_gradient(0.5*viscosity*jump_tensor,q);
            else if(operator_data.IP_formulation_viscous == InteriorPenaltyFormulation::SIPG)
              fe_eval_velocity.submit_gradient(-0.5*viscosity*jump_tensor,q);
            else
              AssertThrow(false, ExcMessage("IP_FORMULATION_VISCOUS is not specified - possibilities are SIPG and NIPG"));
          }
          else
          {
            AssertThrow(false, ExcMessage("FORMULATION_VISCOUS_TERM is not specified - possibilities are DivergenceFormulation and LaplaceFormulation"));
          }
          fe_eval_velocity.submit_value(-average_gradient,q);

        }

        it = operator_data.bc->neumann_bc.find(boundary_id);
        if(it != operator_data.bc->neumann_bc.end())
        {
          // applying inhomogeneous Neumann BC (value+ = value- , grad+ = - grad- +2h)
          Point<dim,VectorizedArray<Number> > q_points = fe_eval_velocity.quadrature_point(q);
          Tensor<1,dim,VectorizedArray<Number> > h;

          // set correct time for the evaluation of boundary conditions
          it->second->set_time(eval_time);
          for(unsigned int d=0;d<dim;++d)
          {
            Number array [VectorizedArray<Number>::n_array_elements];
            for (unsigned int n=0; n<VectorizedArray<Number>::n_array_elements; ++n)
            {
              Point<dim> q_point;
              for (unsigned int d=0; d<dim; ++d)
                q_point[d] = q_points[d][n];
              array[n] = it->second->value(q_point,d);
            }
            h[d].load(&array[0]);
          }
          Tensor<1,dim,VectorizedArray<Number> > jump_value;

          Tensor<2,dim,VectorizedArray<Number> > jump_tensor
            = outer_product(jump_value,fe_eval_velocity.get_normal_vector(q));

          Tensor<1,dim,VectorizedArray<Number> > average_gradient = -viscosity*h;

          if(operator_data.formulation_viscous_term == FormulationViscousTerm::DivergenceFormulation)
          {
            if(operator_data.IP_formulation_viscous == InteriorPenaltyFormulation::NIPG)
              fe_eval_velocity.submit_gradient(fe_eval_velocity.make_symmetric(viscosity*jump_tensor),q);
            else if(operator_data.IP_formulation_viscous == InteriorPenaltyFormulation::SIPG)
              fe_eval_velocity.submit_gradient(-fe_eval_velocity.make_symmetric(viscosity*jump_tensor),q);
            else
              AssertThrow(false, ExcMessage("IP_FORMULATION_VISCOUS is not specified - possibilities are SIPG and NIPG"));
          }
          else if(operator_data.formulation_viscous_term == FormulationViscousTerm::LaplaceFormulation)
          {
            if(operator_data.IP_formulation_viscous == InteriorPenaltyFormulation::NIPG)
              fe_eval_velocity.submit_gradient(0.5*viscosity*jump_tensor,q);
            else if(operator_data.IP_formulation_viscous == InteriorPenaltyFormulation::SIPG)
              fe_eval_velocity.submit_gradient(-0.5*viscosity*jump_tensor,q);
            else
              AssertThrow(false, ExcMessage("IP_FORMULATION_VISCOUS is not specified - possibilities are SIPG and NIPG"));
          }
          else
          {
            AssertThrow(false, ExcMessage("FORMULATION_VISCOUS_TERM is not specified - possibilities are DivergenceFormulation and LaplaceFormulation"));
          }
          fe_eval_velocity.submit_value(-average_gradient,q);
        }
      }

      fe_eval_velocity.integrate(true,true);
      fe_eval_velocity.distribute_local_to_global(dst);
    }
  }

  void set_eddy_viscosity(const parallel::distributed::Vector<Number>  &src)
  {
    parallel::distributed::Vector<Number> dummy;
    this->data->loop(&ViscousOperator<dim,fe_degree,fe_degree_xwall,n_q_points_1d_xwall,Number>::local_set_eddyviscosity,
                     &ViscousOperator<dim,fe_degree,fe_degree_xwall,n_q_points_1d_xwall,Number>::local_set_eddyviscosity_face,
                     &ViscousOperator<dim,fe_degree,fe_degree_xwall,n_q_points_1d_xwall,Number>::local_set_eddyviscosity_boundary_face,
                     this, dummy, src);
  }

  void local_set_eddyviscosity (const MatrixFree<dim,Number>                 &data,
                       parallel::distributed::Vector<Number>        &,
                       const parallel::distributed::Vector<Number>  &src,
                       const std::pair<unsigned int,unsigned int>   &cell_range)
  {
    FEEvaluationWrapperPressure<dim,fe_degree,fe_degree_xwall,n_q_points_1d_xwall,1,Number,true> fe_eval_vt(data,*this->fe_param,3);

//    AlignedVector<VectorizedArray<Number> > wdist;
//    AlignedVector<VectorizedArray<Number> > tauw;
    for (unsigned int cell=cell_range.first; cell<cell_range.second; ++cell)
    {
      fe_eval_vt.reinit(cell);
      fe_eval_vt.read_dof_values(src);
      fe_eval_vt.evaluate(true,false);
//      fe_eval_vt.fill_wdist_and_tauw(cell,wdist,tauw);
      for(unsigned int q=0; q< fe_eval_vt.n_q_points; q++)
      {
        VectorizedArray<Number>  vt = std::max(fe_eval_vt.get_value(q),make_vectorized_array<Number>(0.));
        VectorizedArray<Number>  chi = vt/this->const_viscosity;
        VectorizedArray<Number>  fv1 = chi * chi * chi / (chi * chi * chi + 7.1 * 7.1 * 7.1);
        this->viscous_coefficient_cell[cell][q] = vt * fv1 + this->const_viscosity;
      }
    }
  }

  void local_set_eddyviscosity_face (const MatrixFree<dim,Number>                 &data,
                            parallel::distributed::Vector<Number>        &,
                            const parallel::distributed::Vector<Number>  &src,
                            const std::pair<unsigned int,unsigned int>   &face_range)
  {
    FEFaceEvaluationWrapperPressure<dim,fe_degree,fe_degree_xwall,n_q_points_1d_xwall,1,Number,true> fe_eval_vt(data,*this->fe_param,true,3);
    FEFaceEvaluationWrapperPressure<dim,fe_degree,fe_degree_xwall,n_q_points_1d_xwall,1,Number,true> fe_eval_vt_neighbor(data,*this->fe_param,false,3);

//    AlignedVector<VectorizedArray<Number> > wdist;
//    AlignedVector<VectorizedArray<Number> > tauw;
    for(unsigned int face=face_range.first; face<face_range.second; face++)
    {
      fe_eval_vt.reinit(face);
      fe_eval_vt_neighbor.reinit(face);
      fe_eval_vt.read_dof_values(src);
      fe_eval_vt_neighbor.read_dof_values(src);
      fe_eval_vt.evaluate(true,false);
      fe_eval_vt_neighbor.evaluate(true,false);
//      fe_eval_vt.fill_wdist_and_tauw(face,wdist,tauw);
      for(unsigned int q=0; q< fe_eval_vt.n_q_points; q++)
      {
        VectorizedArray<Number>  vt = std::max(fe_eval_vt.get_value(q),make_vectorized_array<Number>(0.));
        VectorizedArray<Number>  chi = vt/this->const_viscosity;
        VectorizedArray<Number>  fv1 = chi * chi * chi / (chi * chi * chi + 7.1 * 7.1 * 7.1);
        this->viscous_coefficient_face[face][q] = vt * fv1 + this->const_viscosity;
      }
//      fe_eval_vt_neighbor.fill_wdist_and_tauw(face,wdist,tauw);
      for(unsigned int q=0; q< fe_eval_vt_neighbor.n_q_points; q++)
      {
        VectorizedArray<Number>  vt = std::max(fe_eval_vt_neighbor.get_value(q),make_vectorized_array<Number>(0.));
        VectorizedArray<Number>  chi = vt/this->const_viscosity;
        VectorizedArray<Number>  fv1 = chi * chi * chi / (chi * chi * chi + 7.1 * 7.1 * 7.1);
        this->viscous_coefficient_face_neighbor[face][q] = vt * fv1 + this->const_viscosity;
      }
    }
  }

  void local_set_eddyviscosity_boundary_face (const MatrixFree<dim,Number>                 & data,
                                     parallel::distributed::Vector<Number>        &,
                                     const parallel::distributed::Vector<Number>  &src,
                                     const std::pair<unsigned int,unsigned int>   &face_range)
  {
    FEFaceEvaluationWrapperPressure<dim,fe_degree,fe_degree_xwall,n_q_points_1d_xwall,1,Number,true> fe_eval_vt(data,*this->fe_param,true,3);

    for(unsigned int face=face_range.first; face<face_range.second; face++)
    {
      fe_eval_vt.reinit(face);
      fe_eval_vt.read_dof_values(src);
      fe_eval_vt.evaluate(true,false);
      for(unsigned int q=0; q< fe_eval_vt.n_q_points; q++)
      {
        VectorizedArray<Number>  vt = std::max(fe_eval_vt.get_value(q),make_vectorized_array<Number>(0.));
        VectorizedArray<Number>  chi = vt/this->const_viscosity;
        VectorizedArray<Number>  fv1 = chi * chi * chi / (chi * chi * chi + 7.1 * 7.1 * 7.1);
        this->viscous_coefficient_face[face][q] = vt * fv1 + this->const_viscosity;
      }
    }
  }

private:
  MatrixFree<dim,Number> const * data;
  FEParameters<dim> const * fe_param;
  ViscousOperatorData<dim> operator_data;
  AlignedVector<VectorizedArray<Number> > array_penalty_parameter;
  Number const_viscosity;
  Table<2,VectorizedArray<Number> > viscous_coefficient_cell;
  Table<2,VectorizedArray<Number> > viscous_coefficient_face;
  Table<2,VectorizedArray<Number> > viscous_coefficient_face_neighbor;
  Number mutable eval_time;
  AlignedVector<VectorizedArray<Number> > element_length;

  /*
   * The following variables are necessary when applying the multigrid preconditioner to the viscous operator
   * In that case, the ViscousOperator has to be generated for each level of the multigrid algorithm.
   * Accordingly, in a first step one has to setup own objects of MatrixFree
   *  e.g., own_matrix_free_storage.reinit(...);
   * and later initialize the ViccousOperator with this oject by setting the above pointers to the own_objects_storage,
   *  e.g., data = &own_matrix_free_storage;
   */
  MatrixFree<dim,Number> own_matrix_free_storage;
};

template<int dim>
struct GradientOperatorData
{
  GradientOperatorData ()
    :
    dof_index_velocity(0),
    dof_index_pressure(1),
    integration_by_parts_of_gradP(true),
    use_boundary_data(true)
  {}

  unsigned int dof_index_velocity;
  unsigned int dof_index_pressure;
  bool integration_by_parts_of_gradP;
  bool use_boundary_data;

  std_cxx11::shared_ptr<BoundaryDescriptorNavierStokes<dim> > bc;
};

template <int dim, int fe_degree, int fe_degree_p, int fe_degree_xwall, int n_q_points_1d_xwall, typename value_type>
class GradientOperator
{
public:
  GradientOperator()
    :
    data(nullptr),
    fe_param(nullptr),
    eval_time(0.0)
  {}

  static const bool is_xwall = (n_q_points_1d_xwall>1) ? true : false;
  static const unsigned int n_actual_q_points_vel_linear = (is_xwall) ? n_q_points_1d_xwall : fe_degree+1;
  typedef FEEvaluationWrapper<dim,fe_degree,fe_degree_xwall,n_actual_q_points_vel_linear,dim,value_type,is_xwall> FEEval_Velocity_Velocity_linear;
  typedef FEEvaluationWrapperPressure<dim,fe_degree_p,fe_degree_xwall,n_actual_q_points_vel_linear,1,value_type,is_xwall> FEEval_Pressure_Velocity_linear;

  typedef FEFaceEvaluationWrapper<dim,fe_degree,fe_degree_xwall,n_actual_q_points_vel_linear,dim,value_type,is_xwall> FEFaceEval_Velocity_Velocity_linear;
  typedef FEFaceEvaluationWrapperPressure<dim,fe_degree_p,fe_degree_xwall,n_actual_q_points_vel_linear,1,value_type,is_xwall> FEFaceEval_Pressure_Velocity_linear;

  void initialize(MatrixFree<dim,value_type> const &mf_data,
                  FEParameters<dim> const          &fe_param,
                  GradientOperatorData<dim> const  &operator_data_in)
  {
    this->data = &mf_data;
    this->fe_param = &fe_param;
    this->operator_data = operator_data_in;
  }

  void apply (parallel::distributed::Vector<value_type>       &dst,
              const parallel::distributed::Vector<value_type> &src) const
  {
    dst = 0;
    apply_add(dst,src);
  }

  void apply_add (parallel::distributed::Vector<value_type>       &dst,
                  const parallel::distributed::Vector<value_type> &src) const
  {
    apply_gradient(dst,src);
  }

  void rhs (parallel::distributed::Vector<value_type> &dst,
            value_type const                          evaluation_time) const
  {
    dst = 0;
    rhs_add(dst,evaluation_time);
  }

  void rhs_add (parallel::distributed::Vector<value_type>  &dst,
                value_type const                           evaluation_time) const
  {
    this->eval_time = evaluation_time;
    rhs_gradient(dst);
  }

  void evaluate (parallel::distributed::Vector<value_type>        &dst,
                 const parallel::distributed::Vector<value_type>  &src,
                 value_type const                                 evaluation_time) const
  {
    dst = 0;
    evaluate_add(dst,src,evaluation_time);
  }

  void evaluate_add (parallel::distributed::Vector<value_type>       &dst,
                     const parallel::distributed::Vector<value_type> &src,
                     value_type const                                evaluation_time) const
  {
    this->eval_time = evaluation_time;
    evaluate_gradient(dst,src);
  }

private:
  void apply_gradient (parallel::distributed::Vector<value_type>        &dst,
                       const parallel::distributed::Vector<value_type>  &src) const
  {
    data->loop (&GradientOperator<dim, fe_degree, fe_degree_p, fe_degree_xwall, n_q_points_1d_xwall, value_type>::local_apply_gradient,
                &GradientOperator<dim, fe_degree, fe_degree_p, fe_degree_xwall, n_q_points_1d_xwall, value_type>::local_apply_gradient_face,
                &GradientOperator<dim, fe_degree, fe_degree_p, fe_degree_xwall, n_q_points_1d_xwall, value_type>::local_apply_gradient_boundary_face,
                this, dst, src);
  }

  void rhs_gradient (parallel::distributed::Vector<value_type> &dst) const
  {
    parallel::distributed::Vector<value_type> src;
    data->loop (&GradientOperator<dim, fe_degree, fe_degree_p, fe_degree_xwall, n_q_points_1d_xwall, value_type>::local_rhs_gradient,
                &GradientOperator<dim, fe_degree, fe_degree_p, fe_degree_xwall, n_q_points_1d_xwall, value_type>::local_rhs_gradient_face,
                &GradientOperator<dim, fe_degree, fe_degree_p, fe_degree_xwall, n_q_points_1d_xwall, value_type>::local_rhs_gradient_boundary_face,
                this, dst, src);
  }

  void evaluate_gradient (parallel::distributed::Vector<value_type>       &dst,
                          const parallel::distributed::Vector<value_type> &src) const
  {
    data->loop (&GradientOperator<dim, fe_degree, fe_degree_p, fe_degree_xwall, n_q_points_1d_xwall, value_type>::local_apply_gradient,
                &GradientOperator<dim, fe_degree, fe_degree_p, fe_degree_xwall, n_q_points_1d_xwall, value_type>::local_apply_gradient_face,
                &GradientOperator<dim, fe_degree, fe_degree_p, fe_degree_xwall, n_q_points_1d_xwall, value_type>::local_evaluate_gradient_boundary_face,
                this, dst, src);
  }

  void local_apply_gradient (const MatrixFree<dim,value_type>                 &data,
                             parallel::distributed::Vector<value_type>        &dst,
                             const parallel::distributed::Vector<value_type>  &src,
                             const std::pair<unsigned int,unsigned int>       &cell_range) const
  {
    FEEval_Velocity_Velocity_linear fe_eval_velocity(data,*fe_param,operator_data.dof_index_velocity);
    FEEval_Pressure_Velocity_linear fe_eval_pressure(data,*fe_param,operator_data.dof_index_pressure);

    for (unsigned int cell=cell_range.first; cell<cell_range.second; ++cell)
    {
      fe_eval_velocity.reinit (cell);
      fe_eval_pressure.reinit (cell);
      fe_eval_pressure.read_dof_values(src);

      if(operator_data.integration_by_parts_of_gradP == true)
      {
        fe_eval_pressure.evaluate (true,false);
        for (unsigned int q=0; q<fe_eval_velocity.n_q_points; ++q)
        {
          Tensor<2,dim,VectorizedArray<value_type> > unit_times_p;
          VectorizedArray<value_type> p = fe_eval_pressure.get_value(q);
          for (unsigned int d=0;d<dim;++d)
            unit_times_p[d][d] = p;

          fe_eval_velocity.submit_gradient (-unit_times_p, q);
        }
        fe_eval_velocity.integrate (false,true);
      }
      else // integration_by_parts_of_gradP == false
      {
        fe_eval_pressure.evaluate (false,true);
        for (unsigned int q=0; q<fe_eval_velocity.n_q_points; ++q)
        {
          fe_eval_velocity.submit_value(fe_eval_pressure.get_gradient(q),q);
        }
        fe_eval_velocity.integrate (true,false);
      }
      fe_eval_velocity.distribute_local_to_global (dst);
    }
  }

  void local_apply_gradient_face (const MatrixFree<dim,value_type>                 &data,
                                  parallel::distributed::Vector<value_type>        &dst,
                                  const parallel::distributed::Vector<value_type>  &src,
                                  const std::pair<unsigned int,unsigned int>       &face_range) const
  {
    if(operator_data.integration_by_parts_of_gradP == true)
    {
      FEFaceEval_Velocity_Velocity_linear fe_eval_velocity(data,*fe_param,true,operator_data.dof_index_velocity);
      FEFaceEval_Velocity_Velocity_linear fe_eval_velocity_neighbor(data,*fe_param,false,operator_data.dof_index_velocity);

      FEFaceEval_Pressure_Velocity_linear fe_eval_pressure(data,*fe_param,true,operator_data.dof_index_pressure);
      FEFaceEval_Pressure_Velocity_linear fe_eval_pressure_neighbor(data,*fe_param,false,operator_data.dof_index_pressure);

      for(unsigned int face=face_range.first; face<face_range.second; face++)
      {
        fe_eval_velocity.reinit (face);
        fe_eval_velocity_neighbor.reinit (face);
        fe_eval_pressure.reinit (face);
        fe_eval_pressure_neighbor.reinit (face);
        fe_eval_pressure.read_dof_values(src);
        fe_eval_pressure_neighbor.read_dof_values(src);
        fe_eval_pressure.evaluate (true,false);
        fe_eval_pressure_neighbor.evaluate (true,false);
        for (unsigned int q=0; q<fe_eval_velocity.n_q_points; ++q)
        {
          Tensor<1,dim,VectorizedArray<value_type> > normal = fe_eval_pressure.get_normal_vector(q);
          VectorizedArray<value_type> meanpres = 0.5*(fe_eval_pressure.get_value(q)+fe_eval_pressure_neighbor.get_value(q));

          normal *= meanpres;

          fe_eval_velocity.submit_value (normal, q);
          fe_eval_velocity_neighbor.submit_value (-normal, q);
        }
        fe_eval_velocity.integrate (true,false);
        fe_eval_velocity_neighbor.integrate (true,false);
        fe_eval_velocity.distribute_local_to_global (dst);
        fe_eval_velocity_neighbor.distribute_local_to_global (dst);
      }
    }
  }

  void local_apply_gradient_boundary_face (const MatrixFree<dim,value_type>                &data,
                                           parallel::distributed::Vector<value_type>       &dst,
                                           const parallel::distributed::Vector<value_type> &src,
                                           const std::pair<unsigned int,unsigned int>      &face_range) const
  {
    if(operator_data.integration_by_parts_of_gradP == true)
    {
      FEFaceEval_Velocity_Velocity_linear fe_eval_velocity(data,*fe_param,true,operator_data.dof_index_velocity);
      FEFaceEval_Pressure_Velocity_linear fe_eval_pressure(data,*fe_param,true,operator_data.dof_index_pressure);

      for(unsigned int face=face_range.first; face<face_range.second; face++)
      {
        fe_eval_velocity.reinit (face);
        fe_eval_pressure.reinit (face);
        fe_eval_pressure.read_dof_values(src);
        fe_eval_pressure.evaluate (true,false);

        typename std::map<types::boundary_id,std_cxx11::shared_ptr<Function<dim> > >::iterator it;
        types::boundary_id boundary_id = data.get_boundary_indicator(face);

        for (unsigned int q=0; q<fe_eval_velocity.n_q_points; ++q)
        {
          if(operator_data.use_boundary_data == true)
          {
            it = operator_data.bc->dirichlet_bc.find(boundary_id);
            if(it != operator_data.bc->dirichlet_bc.end())
            {
              // on GammaD: p⁺ =  p⁻ -> {{p}} = p⁻
              // homogeneous part: p⁺ = p⁻ -> {{p}} = p⁻
              // inhomongenous part: p⁺ = 0 -> {{p}} = 0
              Tensor<1,dim,VectorizedArray<value_type> > normal = fe_eval_pressure.get_normal_vector(q);
              VectorizedArray<value_type> meanpres = fe_eval_pressure.get_value(q);
              normal *= meanpres;
              fe_eval_velocity.submit_value (normal, q);
            }

            it = operator_data.bc->neumann_bc.find(boundary_id);
            if(it != operator_data.bc->neumann_bc.end())
            {
              // on GammaN: p⁺ = - p⁻ + 2g -> {{p}} = g
              // homogeneous part: p⁺ = - p⁻ -> {{p}} = 0
              // inhomongenous part: p⁺ = 2g -> {{p}} = g
              Tensor<1,dim,VectorizedArray<value_type> > normal = fe_eval_pressure.get_normal_vector(q);
              VectorizedArray<value_type> meanpres = make_vectorized_array<value_type>(0.0);
              normal *= meanpres;
              fe_eval_velocity.submit_value (normal, q);
            }
          }
          else // use_boundary_data == false
          {
            // use p⁺ = p⁻ on all boundaries
            Tensor<1,dim,VectorizedArray<value_type> > normal = fe_eval_pressure.get_normal_vector(q);
            VectorizedArray<value_type> meanpres = fe_eval_pressure.get_value(q);
            normal *= meanpres;
            fe_eval_velocity.submit_value (normal, q);
          }
        }
        fe_eval_velocity.integrate (true,false);
        fe_eval_velocity.distribute_local_to_global (dst);
      }
    }
  }

  void local_evaluate_gradient_boundary_face (const MatrixFree<dim,value_type>                &data,
                                              parallel::distributed::Vector<value_type>       &dst,
                                              const parallel::distributed::Vector<value_type> &src,
                                              const std::pair<unsigned int,unsigned int>      &face_range) const
  {
    if(operator_data.integration_by_parts_of_gradP == true)
    {
      FEFaceEval_Velocity_Velocity_linear fe_eval_velocity(data,*fe_param,true,operator_data.dof_index_velocity);
      FEFaceEval_Pressure_Velocity_linear fe_eval_pressure(data,*fe_param,true,operator_data.dof_index_pressure);

      for(unsigned int face=face_range.first; face<face_range.second; face++)
      {
        fe_eval_velocity.reinit (face);
        fe_eval_pressure.reinit (face);
        fe_eval_pressure.read_dof_values(src);
        fe_eval_pressure.evaluate (true,false);

        typename std::map<types::boundary_id,std_cxx11::shared_ptr<Function<dim> > >::iterator it;
        types::boundary_id boundary_id = data.get_boundary_indicator(face);

        for (unsigned int q=0; q<fe_eval_velocity.n_q_points; ++q)
        {
          if(operator_data.use_boundary_data == true)
          {
            it = operator_data.bc->dirichlet_bc.find(boundary_id);
            if(it != operator_data.bc->dirichlet_bc.end())
            {
              // on GammaD: p⁺ =  p⁻ -> {{p}} = p⁻
              // homogeneous part: p⁺ = p⁻ -> {{p}} = p⁻
              // inhomongenous part: p⁺ = 0 -> {{p}} = 0
              Tensor<1,dim,VectorizedArray<value_type> > normal = fe_eval_pressure.get_normal_vector(q);
              VectorizedArray<value_type> meanpres = fe_eval_pressure.get_value(q);
              normal *= meanpres;
              fe_eval_velocity.submit_value (normal, q);
            }

            it = operator_data.bc->neumann_bc.find(boundary_id);
            if(it != operator_data.bc->neumann_bc.end())
            {
              // on GammaN: p⁺ = - p⁻ + 2g -> {{p}} = g
              // homogeneous part: p⁺ = - p⁻ -> {{p}} = 0
              // inhomongenous part: p⁺ = 2g -> {{p}} = g
              Tensor<1,dim,VectorizedArray<value_type> > normal = fe_eval_pressure.get_normal_vector(q);

              Point<dim,VectorizedArray<value_type> > q_points = fe_eval_pressure.quadrature_point(q);
              VectorizedArray<value_type> meanpres;
              // set correct time for the evaluation of boundary conditions
              it->second->set_time(eval_time);
              value_type array [VectorizedArray<value_type>::n_array_elements];
              for (unsigned int n=0; n<VectorizedArray<value_type>::n_array_elements; ++n)
              {
                Point<dim> q_point;
                for (unsigned int d=0; d<dim; ++d)
                  q_point[d] = q_points[d][n];
                array[n] = it->second->value(q_point);
              }
              meanpres.load(&array[0]);

              normal *= meanpres;
              fe_eval_velocity.submit_value (normal, q);
            }
          }
          else // use_boundary_data == false
          {
            // use p⁺ = p⁻ on all boundaries
            Tensor<1,dim,VectorizedArray<value_type> > normal = fe_eval_pressure.get_normal_vector(q);
            VectorizedArray<value_type> meanpres = fe_eval_pressure.get_value(q);
            normal *= meanpres;
            fe_eval_velocity.submit_value (normal, q);
          }
        }
        fe_eval_velocity.integrate (true,false);
        fe_eval_velocity.distribute_local_to_global (dst);
      }
    }
  }

  void local_rhs_gradient (const MatrixFree<dim,value_type>                 &,
                           parallel::distributed::Vector<value_type>        &,
                           const parallel::distributed::Vector<value_type>  &,
                           const std::pair<unsigned int,unsigned int>       &) const
  {

  }

  void local_rhs_gradient_face (const MatrixFree<dim,value_type>                 &,
                                parallel::distributed::Vector<value_type>        &,
                                const parallel::distributed::Vector<value_type>  &,
                                const std::pair<unsigned int,unsigned int>       &) const
  {

  }

  void local_rhs_gradient_boundary_face (const MatrixFree<dim,value_type>                &data,
                                         parallel::distributed::Vector<value_type>       &dst,
                                         const parallel::distributed::Vector<value_type> &,
                                         const std::pair<unsigned int,unsigned int>      &face_range) const
  {
    if(operator_data.integration_by_parts_of_gradP == true &&
       operator_data.use_boundary_data == true)
    {
      FEFaceEval_Velocity_Velocity_linear fe_eval_velocity(data,*fe_param,true,operator_data.dof_index_velocity);

      for(unsigned int face=face_range.first; face<face_range.second; face++)
      {
        fe_eval_velocity.reinit (face);

        typename std::map<types::boundary_id,std_cxx11::shared_ptr<Function<dim> > >::iterator it;
        types::boundary_id boundary_id = data.get_boundary_indicator(face);

        for (unsigned int q=0; q<fe_eval_velocity.n_q_points; ++q)
        {
          it = operator_data.bc->dirichlet_bc.find(boundary_id);
          if(it != operator_data.bc->dirichlet_bc.end())
          {
            // on GammaD: p⁺ =  p⁻ -> {{p}} = p⁻
            // homogeneous part: p⁺ = p⁻ -> {{p}} = p⁻
            // inhomongenous part: p⁺ = 0 -> {{p}} = 0
            Tensor<1,dim,VectorizedArray<value_type> > normal = fe_eval_velocity.get_normal_vector(q);
            VectorizedArray<value_type> meanpres = make_vectorized_array<value_type>(0.0);
            normal *= meanpres;
            fe_eval_velocity.submit_value (-normal, q); // minus sign since this term occurs on the rhs of the equation
          }

          it = operator_data.bc->neumann_bc.find(boundary_id);
          if(it != operator_data.bc->neumann_bc.end())
          {
            // on GammaN: p⁺ = - p⁻ + 2g -> {{p}} = g
            // homogeneous part: p⁺ = - p⁻ -> {{p}} = 0
            // inhomongenous part: p⁺ = 2g -> {{p}} = g
            Tensor<1,dim,VectorizedArray<value_type> > normal = fe_eval_velocity.get_normal_vector(q);

            Point<dim,VectorizedArray<value_type> > q_points = fe_eval_velocity.quadrature_point(q);
            VectorizedArray<value_type> meanpres;
            // set correct time for the evaluation of boundary conditions
            it->second->set_time(eval_time);
            value_type array [VectorizedArray<value_type>::n_array_elements];
            for (unsigned int n=0; n<VectorizedArray<value_type>::n_array_elements; ++n)
            {
              Point<dim> q_point;
              for (unsigned int d=0; d<dim; ++d)
                q_point[d] = q_points[d][n];
              array[n] = it->second->value(q_point);
            }
            meanpres.load(&array[0]);

            normal *= meanpres;
            fe_eval_velocity.submit_value (-normal, q); // minus sign since this term occurs on the rhs of the equation
          }
        }
        fe_eval_velocity.integrate (true,false);
        fe_eval_velocity.distribute_local_to_global (dst);
      }
    }
  }

  MatrixFree<dim,value_type> const * data;
  FEParameters<dim> const * fe_param;
  GradientOperatorData<dim> operator_data;
  value_type mutable eval_time;
};

template<int dim>
struct DivergenceOperatorData
{
  DivergenceOperatorData ()
    :
    dof_index_velocity(0),
    dof_index_pressure(1),
    integration_by_parts_of_divU(true),
    use_boundary_data(true)
  {}

  unsigned int dof_index_velocity;
  unsigned int dof_index_pressure;
  bool integration_by_parts_of_divU;
  bool use_boundary_data;

  std_cxx11::shared_ptr<BoundaryDescriptorNavierStokes<dim> > bc;
};

template <int dim, int fe_degree, int fe_degree_p, int fe_degree_xwall, int n_q_points_1d_xwall, typename value_type>
class DivergenceOperator
{
public:
  DivergenceOperator()
    :
    data(nullptr),
    fe_param(nullptr),
    eval_time(0.0)
  {}

  static const bool is_xwall = (n_q_points_1d_xwall>1) ? true : false;
  static const unsigned int n_actual_q_points_vel_linear = (is_xwall) ? n_q_points_1d_xwall : fe_degree+1;

  typedef FEEvaluationWrapper<dim,fe_degree,fe_degree_xwall,n_actual_q_points_vel_linear,dim,value_type,is_xwall> FEEval_Velocity_Velocity_linear;
  typedef FEEvaluationWrapperPressure<dim,fe_degree_p,fe_degree_xwall,n_actual_q_points_vel_linear,1,value_type,is_xwall> FEEval_Pressure_Velocity_linear;

  typedef FEFaceEvaluationWrapper<dim,fe_degree,fe_degree_xwall,n_actual_q_points_vel_linear,dim,value_type,is_xwall> FEFaceEval_Velocity_Velocity_linear;
  typedef FEFaceEvaluationWrapperPressure<dim,fe_degree_p,fe_degree_xwall,n_actual_q_points_vel_linear,1,value_type,is_xwall> FEFaceEval_Pressure_Velocity_linear;

  void initialize(MatrixFree<dim,value_type> const  &mf_data,
                  FEParameters<dim> const           &fe_param,
                  DivergenceOperatorData<dim> const &operator_data_in)
  {
    this->data = &mf_data;
    this->fe_param = &fe_param;
    this->operator_data = operator_data_in;
  }

  void apply (parallel::distributed::Vector<value_type>       &dst,
              const parallel::distributed::Vector<value_type> &src) const
  {
    dst = 0;
    apply_add(dst,src);
  }

  void apply_add (parallel::distributed::Vector<value_type>       &dst,
                  const parallel::distributed::Vector<value_type> &src) const
  {
    apply_divergence(dst,src);
  }

  void rhs (parallel::distributed::Vector<value_type> &dst,
            const value_type                          evaluation_time) const
  {
    dst = 0;
    rhs_add(dst,evaluation_time);
  }

  void rhs_add (parallel::distributed::Vector<value_type> &dst,
                const value_type                          evaluation_time) const
  {
    this->eval_time = evaluation_time;
    rhs_divergence(dst);
  }

  void evaluate (parallel::distributed::Vector<value_type>       &dst,
                 const parallel::distributed::Vector<value_type> &src,
                 const value_type                                evaluation_time) const
  {
    dst = 0;
    evaluate_add(dst,src,evaluation_time);
  }

  void evaluate_add (parallel::distributed::Vector<value_type>        &dst,
                     const parallel::distributed::Vector<value_type>  &src,
                     const value_type                                 evaluation_time) const
  {
    this->eval_time = evaluation_time;
    evaluate_divergence(dst,src);
  }

private:
  void apply_divergence (parallel::distributed::Vector<value_type>      &dst,
                        const parallel::distributed::Vector<value_type> &src) const
  {
    data->loop (&DivergenceOperator<dim, fe_degree, fe_degree_p, fe_degree_xwall, n_q_points_1d_xwall, value_type>::local_apply_divergence,
                &DivergenceOperator<dim, fe_degree, fe_degree_p, fe_degree_xwall, n_q_points_1d_xwall, value_type>::local_apply_divergence_face,
                &DivergenceOperator<dim, fe_degree, fe_degree_p, fe_degree_xwall, n_q_points_1d_xwall, value_type>::local_apply_divergence_boundary_face,
                this, dst, src);
  }

  void rhs_divergence (parallel::distributed::Vector<value_type> &dst) const
  {
    parallel::distributed::Vector<value_type> src;
    data->loop (&DivergenceOperator<dim, fe_degree, fe_degree_p, fe_degree_xwall, n_q_points_1d_xwall, value_type>::local_rhs_divergence,
                &DivergenceOperator<dim, fe_degree, fe_degree_p, fe_degree_xwall, n_q_points_1d_xwall, value_type>::local_rhs_divergence_face,
                &DivergenceOperator<dim, fe_degree, fe_degree_p, fe_degree_xwall, n_q_points_1d_xwall, value_type>::local_rhs_divergence_boundary_face,
                this, dst, src);
  }

  void evaluate_divergence (parallel::distributed::Vector<value_type>       &dst,
                            const parallel::distributed::Vector<value_type> &src) const
  {
    data->loop (&DivergenceOperator<dim, fe_degree, fe_degree_p, fe_degree_xwall, n_q_points_1d_xwall, value_type>::local_apply_divergence,
                &DivergenceOperator<dim, fe_degree, fe_degree_p, fe_degree_xwall, n_q_points_1d_xwall, value_type>::local_apply_divergence_face,
                &DivergenceOperator<dim, fe_degree, fe_degree_p, fe_degree_xwall, n_q_points_1d_xwall, value_type>::local_evaluate_divergence_boundary_face,
                this, dst, src);
  }

  void local_apply_divergence (const MatrixFree<dim,value_type>                &data,
                               parallel::distributed::Vector<value_type>       &dst,
                               const parallel::distributed::Vector<value_type> &src,
                               const std::pair<unsigned int,unsigned int>      &cell_range) const
  {
    FEEval_Velocity_Velocity_linear fe_eval_velocity(data,*fe_param,operator_data.dof_index_velocity);
    FEEval_Pressure_Velocity_linear fe_eval_pressure(data,*fe_param,operator_data.dof_index_pressure);

    for (unsigned int cell=cell_range.first; cell<cell_range.second; ++cell)
    {
      fe_eval_pressure.reinit (cell);

      fe_eval_velocity.reinit (cell);
      fe_eval_velocity.read_dof_values(src);

      if(operator_data.integration_by_parts_of_divU == true)
      {
        fe_eval_velocity.evaluate (true,false,false);
        for (unsigned int q=0; q<fe_eval_velocity.n_q_points; ++q)
        {
          fe_eval_pressure.submit_gradient (-fe_eval_velocity.get_value(q), q); // minus sign due to integration by parts
        }
        fe_eval_pressure.integrate (false,true);
      }
      else // integration_by_parts_of_divU == false
      {
        fe_eval_velocity.evaluate (false,true,false);
        for (unsigned int q=0; q<fe_eval_velocity.n_q_points; ++q)
        {
            fe_eval_pressure.submit_value (fe_eval_velocity.get_divergence(q), q);
        }
        fe_eval_pressure.integrate (true,false);
      }
      fe_eval_pressure.distribute_local_to_global (dst);
    }
  }

  void local_apply_divergence_face (const MatrixFree<dim,value_type>                 &data,
                                    parallel::distributed::Vector<value_type>        &dst,
                                    const parallel::distributed::Vector<value_type>  &src,
                                    const std::pair<unsigned int,unsigned int>       &face_range) const
  {
    if(operator_data.integration_by_parts_of_divU == true)
    {
      FEFaceEval_Velocity_Velocity_linear fe_eval_velocity(data,*fe_param,true,operator_data.dof_index_velocity);
      FEFaceEval_Velocity_Velocity_linear fe_eval_velocity_neighbor(data,*fe_param,false,operator_data.dof_index_velocity);

      FEFaceEval_Pressure_Velocity_linear fe_eval_pressure(data,*fe_param,true,operator_data.dof_index_pressure);
      FEFaceEval_Pressure_Velocity_linear fe_eval_pressure_neighbor(data,*fe_param,false,operator_data.dof_index_pressure);

      for(unsigned int face=face_range.first; face<face_range.second; face++)
      {
        fe_eval_pressure.reinit (face);
        fe_eval_pressure_neighbor.reinit (face);

        fe_eval_velocity.reinit (face);
        fe_eval_velocity_neighbor.reinit (face);
        fe_eval_velocity.read_dof_values(src);
        fe_eval_velocity_neighbor.read_dof_values(src);
        fe_eval_velocity.evaluate (true,false);
        fe_eval_velocity_neighbor.evaluate (true,false);
        for (unsigned int q=0; q<fe_eval_velocity.n_q_points; ++q)
        {
          Tensor<1,dim,VectorizedArray<value_type> > normal = fe_eval_velocity.get_normal_vector(q);
          Tensor<1,dim,VectorizedArray<value_type> > meanvel = 0.5*(fe_eval_velocity.get_value(q)+fe_eval_velocity_neighbor.get_value(q));
          VectorizedArray<value_type> submitvalue = normal * meanvel;

          fe_eval_pressure.submit_value (submitvalue, q);
          fe_eval_pressure_neighbor.submit_value (-submitvalue, q);
        }
        fe_eval_pressure.integrate (true,false);
        fe_eval_pressure_neighbor.integrate (true,false);
        fe_eval_pressure.distribute_local_to_global (dst);
        fe_eval_pressure_neighbor.distribute_local_to_global (dst);
      }
    }
  }

  void local_apply_divergence_boundary_face (const MatrixFree<dim,value_type>                &data,
                                             parallel::distributed::Vector<value_type>       &dst,
                                             const parallel::distributed::Vector<value_type> &src,
                                             const std::pair<unsigned int,unsigned int>      &face_range) const
  {
    if(operator_data.integration_by_parts_of_divU == true)
    {
      FEFaceEval_Velocity_Velocity_linear fe_eval_velocity(data,*fe_param,true,operator_data.dof_index_velocity);
      FEFaceEval_Pressure_Velocity_linear fe_eval_pressure(data,*fe_param,true,operator_data.dof_index_pressure);

      for(unsigned int face=face_range.first; face<face_range.second; face++)
      {
        fe_eval_pressure.reinit (face);

        fe_eval_velocity.reinit(face);
        fe_eval_velocity.read_dof_values(src);
        fe_eval_velocity.evaluate (true,false);

        typename std::map<types::boundary_id,std_cxx11::shared_ptr<Function<dim> > >::iterator it;
        types::boundary_id boundary_id = data.get_boundary_indicator(face);

        for(unsigned int q=0;q<fe_eval_pressure.n_q_points;++q)
        {
          if(operator_data.use_boundary_data == true)
          {
            it = operator_data.bc->dirichlet_bc.find(boundary_id);
            if(it != operator_data.bc->dirichlet_bc.end())
            {
              // on GammaD: u⁺ = -u⁻ + 2g -> {{u}} = g
              // homogeneous part: u⁺ = -u⁻ -> {{u}} = 0
              // inhomongenous part: u⁺ = 2g -> {{u}} = g
              Tensor<1,dim,VectorizedArray<value_type> > normal = fe_eval_pressure.get_normal_vector(q);
              Tensor<1,dim,VectorizedArray<value_type> > meanvel;
              VectorizedArray<value_type> submitvalue = normal * meanvel;
              fe_eval_pressure.submit_value(submitvalue,q);
            }

            it = operator_data.bc->neumann_bc.find(boundary_id);
            if(it != operator_data.bc->neumann_bc.end())
            {
              // on GammaN: u⁺ = u⁻ -> {{u}} = u⁻
              // homogeneous part: u⁺ = u⁻ -> {{u}} = u⁻
              // inhomongenous part: u⁺ = 0 -> {{u}} = 0
              Tensor<1,dim,VectorizedArray<value_type> > normal = fe_eval_pressure.get_normal_vector(q);
              Tensor<1,dim,VectorizedArray<value_type> > meanvel = fe_eval_velocity.get_value(q);
              VectorizedArray<value_type> submitvalue = normal * meanvel;
              fe_eval_pressure.submit_value(submitvalue,q);
            }
          }
          else // use_boundary_data == false
          {
            // use u⁺ = u⁻ on all boundaries
            Tensor<1,dim,VectorizedArray<value_type> > normal = fe_eval_pressure.get_normal_vector(q);
            Tensor<1,dim,VectorizedArray<value_type> > meanvel = fe_eval_velocity.get_value(q);
            VectorizedArray<value_type> submitvalue = normal * meanvel;
            fe_eval_pressure.submit_value(submitvalue,q);
          }
        }
        fe_eval_pressure.integrate(true,false);
        fe_eval_pressure.distribute_local_to_global(dst);
      }
    }
  }

  void local_evaluate_divergence_boundary_face (const MatrixFree<dim,value_type>                &data,
                                                parallel::distributed::Vector<value_type>       &dst,
                                                const parallel::distributed::Vector<value_type> &src,
                                                const std::pair<unsigned int,unsigned int>      &face_range) const
  {
    if(operator_data.integration_by_parts_of_divU == true)
    {
      FEFaceEval_Velocity_Velocity_linear fe_eval_velocity(data,*fe_param,true,operator_data.dof_index_velocity);
      FEFaceEval_Pressure_Velocity_linear fe_eval_pressure(data,*fe_param,true,operator_data.dof_index_pressure);

      for(unsigned int face=face_range.first; face<face_range.second; face++)
      {
        fe_eval_pressure.reinit (face);

        fe_eval_velocity.reinit(face);
        fe_eval_velocity.read_dof_values(src);
        fe_eval_velocity.evaluate (true,false);

        typename std::map<types::boundary_id,std_cxx11::shared_ptr<Function<dim> > >::iterator it;
        types::boundary_id boundary_id = data.get_boundary_indicator(face);

        for(unsigned int q=0;q<fe_eval_pressure.n_q_points;++q)
        {
          if(operator_data.use_boundary_data == true)
          {
            it = operator_data.bc->dirichlet_bc.find(boundary_id);
            if(it != operator_data.bc->dirichlet_bc.end())
            {
              // on GammaD: u⁺ = -u⁻ + 2g -> {{u}} = g
              // homogeneous part: u⁺ = -u⁻ -> {{u}} = 0
              // inhomongenous part: u⁺ = 2g -> {{u}} = g
              Tensor<1,dim,VectorizedArray<value_type> > normal = fe_eval_pressure.get_normal_vector(q);
              Tensor<1,dim,VectorizedArray<value_type> > meanvel;

              Point<dim,VectorizedArray<value_type> > q_points = fe_eval_pressure.quadrature_point(q);
              // set correct time for the evaluation of boundary conditions
              it->second->set_time(eval_time);
              for(unsigned int d=0;d<dim;++d)
              {
                value_type array [VectorizedArray<value_type>::n_array_elements];
                for (unsigned int n=0; n<VectorizedArray<value_type>::n_array_elements; ++n)
                {
                  Point<dim> q_point;
                  for (unsigned int d=0; d<dim; ++d)
                    q_point[d] = q_points[d][n];
                  array[n] = it->second->value(q_point,d);
                }
                meanvel[d].load(&array[0]);
              }

              VectorizedArray<value_type> submitvalue = normal * meanvel;
              fe_eval_pressure.submit_value(submitvalue,q);
            }

            it = operator_data.bc->neumann_bc.find(boundary_id);
            if(it != operator_data.bc->neumann_bc.end())
            {
              // on GammaN: u⁺ = u⁻ -> {{u}} = u⁻
              // homogeneous part: u⁺ = u⁻ -> {{u}} = u⁻
              // inhomongenous part: u⁺ = 0 -> {{u}} = 0
              Tensor<1,dim,VectorizedArray<value_type> > normal = fe_eval_pressure.get_normal_vector(q);
              Tensor<1,dim,VectorizedArray<value_type> > meanvel = fe_eval_velocity.get_value(q);
              VectorizedArray<value_type> submitvalue = normal * meanvel;
              fe_eval_pressure.submit_value(submitvalue,q);
            }
          }
          else // use_boundary_data == false
          {
            // use u⁺ = u⁻ on all boundaries
            Tensor<1,dim,VectorizedArray<value_type> > normal = fe_eval_pressure.get_normal_vector(q);
            Tensor<1,dim,VectorizedArray<value_type> > meanvel = fe_eval_velocity.get_value(q);
            VectorizedArray<value_type> submitvalue = normal * meanvel;
            fe_eval_pressure.submit_value(submitvalue,q);
          }
        }
        fe_eval_pressure.integrate(true,false);
        fe_eval_pressure.distribute_local_to_global(dst);
      }
    }
  }

  void local_rhs_divergence (const MatrixFree<dim,value_type>              &,
                           parallel::distributed::Vector<value_type>       &,
                           const parallel::distributed::Vector<value_type> &,
                           const std::pair<unsigned int,unsigned int>      &) const
  {

  }

  void local_rhs_divergence_face (const MatrixFree<dim,value_type>                 &,
                                  parallel::distributed::Vector<value_type>        &,
                                  const parallel::distributed::Vector<value_type>  &,
                                  const std::pair<unsigned int,unsigned int>       &) const
  {

  }

  void local_rhs_divergence_boundary_face (const MatrixFree<dim,value_type>                &data,
                                           parallel::distributed::Vector<value_type>       &dst,
                                           const parallel::distributed::Vector<value_type> &,
                                           const std::pair<unsigned int,unsigned int>      &face_range) const
  {
    if(operator_data.integration_by_parts_of_divU == true &&
       operator_data.use_boundary_data == true)
    {
      FEFaceEval_Pressure_Velocity_linear fe_eval_pressure(data,*fe_param,true,operator_data.dof_index_pressure);

      for(unsigned int face=face_range.first; face<face_range.second; face++)
      {
        fe_eval_pressure.reinit (face);

        typename std::map<types::boundary_id,std_cxx11::shared_ptr<Function<dim> > >::iterator it;
        types::boundary_id boundary_id = data.get_boundary_indicator(face);

        for(unsigned int q=0;q<fe_eval_pressure.n_q_points;++q)
        {
          it = operator_data.bc->dirichlet_bc.find(boundary_id);
          if(it != operator_data.bc->dirichlet_bc.end())
          {
            // on GammaD: u⁺ = -u⁻ + 2g -> {{u}} = g
            // homogeneous part: u⁺ = -u⁻ -> {{u}} = 0
            // inhomongenous part: u⁺ = 2g -> {{u}} = g
            Tensor<1,dim,VectorizedArray<value_type> > normal = fe_eval_pressure.get_normal_vector(q);
            Tensor<1,dim,VectorizedArray<value_type> > meanvel;

            Point<dim,VectorizedArray<value_type> > q_points = fe_eval_pressure.quadrature_point(q);
            // set correct time for the evaluation of boundary conditions
            it->second->set_time(eval_time);
            for(unsigned int d=0;d<dim;++d)
            {
              value_type array [VectorizedArray<value_type>::n_array_elements];
              for (unsigned int n=0; n<VectorizedArray<value_type>::n_array_elements; ++n)
              {
                Point<dim> q_point;
                for (unsigned int d=0; d<dim; ++d)
                  q_point[d] = q_points[d][n];
                array[n] = it->second->value(q_point,d);
              }
              meanvel[d].load(&array[0]);
            }

            VectorizedArray<value_type> submitvalue = normal * meanvel;
            fe_eval_pressure.submit_value(-submitvalue,q); // minus sign since this term occurs on the rhs of the equation
          }

          it = operator_data.bc->neumann_bc.find(boundary_id);
          if(it != operator_data.bc->neumann_bc.end())
          {
            // on GammaN: u⁺ = u⁻ -> {{u}} = u⁻
            // homogeneous part: u⁺ = u⁻ -> {{u}} = u⁻
            // inhomongenous part: u⁺ = 0 -> {{u}} = 0
            Tensor<1,dim,VectorizedArray<value_type> > normal = fe_eval_pressure.get_normal_vector(q);
            Tensor<1,dim,VectorizedArray<value_type> > meanvel;
            VectorizedArray<value_type> submitvalue = normal * meanvel;
            fe_eval_pressure.submit_value(-submitvalue,q); // minus sign since this term occurs on the rhs of the equation
          }
        }
        fe_eval_pressure.integrate(true,false);
        fe_eval_pressure.distribute_local_to_global(dst);
      }
    }
  }

  MatrixFree<dim,value_type> const * data;
  FEParameters<dim> const * fe_param;
  DivergenceOperatorData<dim> operator_data;
  value_type mutable eval_time;
};

template<int dim>
struct ConvectiveOperatorData
{
  ConvectiveOperatorData ()
    :
    dof_index(0)
  {}

  unsigned int dof_index;

  std_cxx11::shared_ptr<BoundaryDescriptorNavierStokes<dim> > bc;
};



template <int dim, int fe_degree, int fe_degree_xwall, int n_q_points_1d_xwall, typename value_type>
class ConvectiveOperator
{
public:
  ConvectiveOperator()
    :
    data(nullptr),
    fe_param(nullptr),
    eval_time(0.0),
    velocity_linearization(nullptr)
  {}

  static const bool is_xwall = (n_q_points_1d_xwall>1) ? true : false;
  static const unsigned int n_actual_q_points_vel_nonlinear = (is_xwall) ? n_q_points_1d_xwall : fe_degree+(fe_degree+2)/2;

  typedef FEEvaluationWrapper<dim,fe_degree,fe_degree_xwall,n_actual_q_points_vel_nonlinear,dim,value_type,is_xwall> FEEval_Velocity_Velocity_nonlinear;
  typedef FEFaceEvaluationWrapper<dim,fe_degree,fe_degree_xwall,n_actual_q_points_vel_nonlinear,dim,value_type,is_xwall> FEFaceEval_Velocity_Velocity_nonlinear;

  void initialize(MatrixFree<dim,value_type> const  &mf_data,
                  FEParameters<dim>                 &fe_param,
                  ConvectiveOperatorData<dim> const &operator_data_in)
  {
    this->data = &mf_data;
    this->fe_param = &fe_param;
    this->operator_data = operator_data_in;
  }

  void evaluate (parallel::distributed::Vector<value_type>       &dst,
                 parallel::distributed::Vector<value_type> const &src,
                 value_type const                                evaluation_time) const
  {
    dst = 0;
    evaluate_add(dst,src,evaluation_time);
  }

  void evaluate_add (parallel::distributed::Vector<value_type>       &dst,
                     parallel::distributed::Vector<value_type> const &src,
                     value_type const                                evaluation_time) const
  {
    this->eval_time = evaluation_time;
    evaluate_convective_term(dst,src);
  }

  void apply_linearized (parallel::distributed::Vector<value_type>       &dst,
                         parallel::distributed::Vector<value_type> const &src,
                         parallel::distributed::Vector<value_type> const *vector_linearization,
                         value_type const                                evaluation_time) const
  {
    dst = 0;
    apply_linearized_add(dst,src,vector_linearization,evaluation_time);
  }

  void apply_linearized_add (parallel::distributed::Vector<value_type>       &dst,
                             parallel::distributed::Vector<value_type> const &src,
                             parallel::distributed::Vector<value_type> const *vector_linearization,
                             value_type const                                evaluation_time) const
  {
    this->eval_time = evaluation_time;
    velocity_linearization = vector_linearization;

    apply_linearized_convective_term(dst,src);

    velocity_linearization = nullptr;
  }


private:
  void evaluate_convective_term (parallel::distributed::Vector<value_type>       &dst,
                                 parallel::distributed::Vector<value_type> const &src) const
  {
    data->loop(&ConvectiveOperator<dim, fe_degree, fe_degree_xwall, n_q_points_1d_xwall, value_type>::local_evaluate_convective_term,
               &ConvectiveOperator<dim, fe_degree, fe_degree_xwall, n_q_points_1d_xwall, value_type>::local_evaluate_convective_term_face,
               &ConvectiveOperator<dim, fe_degree, fe_degree_xwall, n_q_points_1d_xwall, value_type>::local_evaluate_convective_term_boundary_face,
               this, dst, src);
  }


  void local_evaluate_convective_term (const MatrixFree<dim,value_type>                 &data,
                                       parallel::distributed::Vector<value_type>        &dst,
                                       const parallel::distributed::Vector<value_type>  &src,
                                       const std::pair<unsigned int,unsigned int>       &cell_range) const
  {
    FEEval_Velocity_Velocity_nonlinear fe_eval_velocity(data,*fe_param,operator_data.dof_index);

    for (unsigned int cell=cell_range.first; cell<cell_range.second; ++cell)
    {
      fe_eval_velocity.reinit(cell);
      fe_eval_velocity.read_dof_values(src);
      fe_eval_velocity.evaluate (true,false,false);

      for (unsigned int q=0; q<fe_eval_velocity.n_q_points; ++q)
      {
        // nonlinear convective flux F(u) = uu
        Tensor<1,dim,VectorizedArray<value_type> > u = fe_eval_velocity.get_value(q);
        Tensor<2,dim,VectorizedArray<value_type> > F = outer_product(u,u);
        fe_eval_velocity.submit_gradient (-F, q); // minus sign due to integration by parts
      }
      fe_eval_velocity.integrate (false,true);
      fe_eval_velocity.distribute_local_to_global(dst);
    }
  }

  void local_evaluate_convective_term_face (const MatrixFree<dim,value_type>                &data,
                                            parallel::distributed::Vector<value_type>       &dst,
                                            const parallel::distributed::Vector<value_type> &src,
                                            const std::pair<unsigned int,unsigned int>      &face_range) const
  {
    FEFaceEval_Velocity_Velocity_nonlinear fe_eval_velocity(data,*fe_param,true,operator_data.dof_index);
    FEFaceEval_Velocity_Velocity_nonlinear fe_eval_velocity_neighbor(data,*fe_param,false,operator_data.dof_index);

    for(unsigned int face=face_range.first; face<face_range.second; face++)
    {
      fe_eval_velocity.reinit(face);
      fe_eval_velocity.read_dof_values(src);
      fe_eval_velocity.evaluate(true, false);

      fe_eval_velocity_neighbor.reinit (face);
      fe_eval_velocity_neighbor.read_dof_values(src);
      fe_eval_velocity_neighbor.evaluate(true,false);

      for(unsigned int q=0;q<fe_eval_velocity.n_q_points;++q)
      {
        Tensor<1,dim,VectorizedArray<value_type> > uM = fe_eval_velocity.get_value(q);
        Tensor<1,dim,VectorizedArray<value_type> > uP = fe_eval_velocity_neighbor.get_value(q);
        Tensor<1,dim,VectorizedArray<value_type> > normal = fe_eval_velocity.get_normal_vector(q);

        const VectorizedArray<value_type> uM_n = uM*normal;
        const VectorizedArray<value_type> uP_n = uP*normal;

        // calculation of lambda according to Shahbazi et al., i.e.
        // lambda = max ( max |lambda(flux_jacobian_M)| , max |lambda(flux_jacobian_P)| )
        // where the maximum eigenvalue of the flux Jacobian is the
        // maximum eigenvalue of (u^T * normal) * I + u * normal^T, which is
        // abs(2*u^T*normal) (this can be verified by rank-1 matrix algebra)
        const VectorizedArray<value_type> lambda = 2.*std::max(std::abs(uM_n), std::abs(uP_n));

        Tensor<1,dim,VectorizedArray<value_type> > jump_value = uM - uP;
        Tensor<1,dim,VectorizedArray<value_type> > average_normal_flux = ( uM*uM_n + uP*uP_n) * make_vectorized_array<value_type>(0.5);
        Tensor<1,dim,VectorizedArray<value_type> > lf_flux = average_normal_flux + 0.5 * lambda * jump_value;

        fe_eval_velocity.submit_value(lf_flux,q);
        fe_eval_velocity_neighbor.submit_value(-lf_flux,q);
      }
      fe_eval_velocity.integrate(true,false);
      fe_eval_velocity.distribute_local_to_global(dst);
      fe_eval_velocity_neighbor.integrate(true,false);
      fe_eval_velocity_neighbor.distribute_local_to_global(dst);
    }
  }

  void local_evaluate_convective_term_boundary_face (const MatrixFree<dim,value_type>                &data,
                                                     parallel::distributed::Vector<value_type>       &dst,
                                                     const parallel::distributed::Vector<value_type> &src,
                                                     const std::pair<unsigned int,unsigned int>      &face_range) const
  {
    FEFaceEval_Velocity_Velocity_nonlinear fe_eval_velocity(data,*fe_param,true,operator_data.dof_index);

    for(unsigned int face=face_range.first; face<face_range.second; face++)
    {
      fe_eval_velocity.reinit (face);
      fe_eval_velocity.read_dof_values(src);
      fe_eval_velocity.evaluate(true,false);

      typename std::map<types::boundary_id,std_cxx11::shared_ptr<Function<dim> > >::iterator it;
      types::boundary_id boundary_id = data.get_boundary_indicator(face);

      for(unsigned int q=0;q<fe_eval_velocity.n_q_points;++q)
      {
        it = operator_data.bc->dirichlet_bc.find(boundary_id);
        if(it != operator_data.bc->dirichlet_bc.end())
        {
          // on GammaD: u⁺ = -u⁻ + 2g
          Tensor<1,dim,VectorizedArray<value_type> > uM = fe_eval_velocity.get_value(q);

          Point<dim,VectorizedArray<value_type> > q_points = fe_eval_velocity.quadrature_point(q);
          Tensor<1,dim,VectorizedArray<value_type> > g;
          // set correct time for the evaluation of boundary conditions
          it->second->set_time(eval_time);
          for(unsigned int d=0;d<dim;++d)
          {
            value_type array [VectorizedArray<value_type>::n_array_elements];
            for (unsigned int n=0; n<VectorizedArray<value_type>::n_array_elements; ++n)
            {
              Point<dim> q_point;
              for (unsigned int d=0; d<dim; ++d)
                q_point[d] = q_points[d][n];
              array[n] = it->second->value(q_point,d);
            }
            g[d].load(&array[0]);
          }

          Tensor<1,dim,VectorizedArray<value_type> > uP = -uM + make_vectorized_array<value_type>(2.0)*g;
          Tensor<1,dim,VectorizedArray<value_type> > normal = fe_eval_velocity.get_normal_vector(q);
          const VectorizedArray<value_type> uM_n = uM*normal;
          const VectorizedArray<value_type> uP_n = uP*normal;

          const VectorizedArray<value_type> lambda = 2.*std::max(std::abs(uM_n), std::abs(uP_n));

          Tensor<1,dim,VectorizedArray<value_type> > jump_value = uM - uP;
          Tensor<1,dim,VectorizedArray<value_type> > average_normal_flux = ( uM*uM_n + uP*uP_n) * make_vectorized_array<value_type>(0.5);
          Tensor<1,dim,VectorizedArray<value_type> > lf_flux = average_normal_flux + 0.5 * lambda * jump_value;

          fe_eval_velocity.submit_value(lf_flux,q);
        }

        it = operator_data.bc->neumann_bc.find(boundary_id);
        if(it != operator_data.bc->neumann_bc.end())
        {
          // on GammaN: u⁺ = u⁻
          Tensor<1,dim,VectorizedArray<value_type> > uM = fe_eval_velocity.get_value(q);
          Tensor<1,dim,VectorizedArray<value_type> > normal = fe_eval_velocity.get_normal_vector(q);
          const VectorizedArray<value_type> uM_n = uM*normal;

          Tensor<1,dim,VectorizedArray<value_type> > average_normal_flux = uM*uM_n;
          Tensor<1,dim,VectorizedArray<value_type> > lf_flux = average_normal_flux;

          fe_eval_velocity.submit_value(lf_flux,q);
        }
      }

      fe_eval_velocity.integrate(true,false);
      fe_eval_velocity.distribute_local_to_global(dst);
    }
  }

  void apply_linearized_convective_term (parallel::distributed::Vector<value_type>       &dst,
                                         parallel::distributed::Vector<value_type> const &src) const
  {
    data->loop(&ConvectiveOperator<dim, fe_degree, fe_degree_xwall, n_q_points_1d_xwall, value_type>::local_apply_linearized_convective_term,
               &ConvectiveOperator<dim, fe_degree, fe_degree_xwall, n_q_points_1d_xwall, value_type>::local_apply_linearized_convective_term_face,
               &ConvectiveOperator<dim, fe_degree, fe_degree_xwall, n_q_points_1d_xwall, value_type>::local_apply_linearized_convective_term_boundary_face,
               this, dst, src);
  }

  void local_apply_linearized_convective_term(const MatrixFree<dim,value_type>                &data,
                                              parallel::distributed::Vector<value_type>       &dst,
                                              const parallel::distributed::Vector<value_type> &src,
                                              const std::pair<unsigned int,unsigned int>      &cell_range) const
  {
    FEEval_Velocity_Velocity_nonlinear fe_eval(data,*fe_param,operator_data.dof_index);
    FEEval_Velocity_Velocity_nonlinear fe_eval_linearization(data,*fe_param,operator_data.dof_index);

    for (unsigned int cell=cell_range.first; cell<cell_range.second; ++cell)
    {
      fe_eval.reinit(cell);
      fe_eval.read_dof_values(src);
      fe_eval.evaluate (true,false,false);

      fe_eval_linearization.reinit(cell);
      fe_eval_linearization.read_dof_values(*velocity_linearization);
      fe_eval_linearization.evaluate (true,false,false);

      for (unsigned int q=0; q<fe_eval.n_q_points; ++q)
      {
        Tensor<1,dim,VectorizedArray<value_type> > delta_u = fe_eval.get_value(q);
        Tensor<1,dim,VectorizedArray<value_type> > u = fe_eval_linearization.get_value(q);
        Tensor<2,dim,VectorizedArray<value_type> > F = outer_product(u,delta_u);
        fe_eval.submit_gradient (-(F+transpose(F)), q);
      }
      fe_eval.integrate (false,true);
      fe_eval.distribute_local_to_global (dst);
    }
  }

  void local_apply_linearized_convective_term_face (const MatrixFree<dim,value_type>                &data,
                                                    parallel::distributed::Vector<value_type>       &dst,
                                                    const parallel::distributed::Vector<value_type> &src,
                                                    const std::pair<unsigned int,unsigned int>      &face_range) const
  {
    FEFaceEval_Velocity_Velocity_nonlinear fe_eval(data,*fe_param,true,operator_data.dof_index);
    FEFaceEval_Velocity_Velocity_nonlinear fe_eval_neighbor(data,*fe_param,false,operator_data.dof_index);

    FEFaceEval_Velocity_Velocity_nonlinear fe_eval_linearization(data,*fe_param,true,operator_data.dof_index);
    FEFaceEval_Velocity_Velocity_nonlinear fe_eval_linearization_neighbor(data,*fe_param,false,operator_data.dof_index);

    for(unsigned int face=face_range.first; face<face_range.second; face++)
    {
      fe_eval.reinit(face);
      fe_eval.read_dof_values(src);
      fe_eval.evaluate(true, false);

      fe_eval_neighbor.reinit (face);
      fe_eval_neighbor.read_dof_values(src);
      fe_eval_neighbor.evaluate(true,false);

      fe_eval_linearization.reinit(face);
      fe_eval_linearization.read_dof_values(*velocity_linearization);
      fe_eval_linearization.evaluate(true, false);

      fe_eval_linearization_neighbor.reinit (face);
      fe_eval_linearization_neighbor.read_dof_values(*velocity_linearization);
      fe_eval_linearization_neighbor.evaluate(true,false);

      for(unsigned int q=0;q<fe_eval.n_q_points;++q)
      {
        Tensor<1,dim,VectorizedArray<value_type> > uM = fe_eval_linearization.get_value(q);
        Tensor<1,dim,VectorizedArray<value_type> > uP = fe_eval_linearization_neighbor.get_value(q);
        Tensor<1,dim,VectorizedArray<value_type> > normal = fe_eval.get_normal_vector(q);

        const VectorizedArray<value_type> uM_n = uM*normal;
        const VectorizedArray<value_type> uP_n = uP*normal;

        const VectorizedArray<value_type> lambda = 2.*std::max(std::abs(uM_n), std::abs(uP_n));

        Tensor<1,dim,VectorizedArray<value_type> > delta_uM = fe_eval.get_value(q);
        Tensor<1,dim,VectorizedArray<value_type> > delta_uP = fe_eval_neighbor.get_value(q);

        const VectorizedArray<value_type> delta_uM_n = delta_uM*normal;
        const VectorizedArray<value_type> delta_uP_n = delta_uP*normal;

        Tensor<1,dim,VectorizedArray<value_type> > jump_value = delta_uM - delta_uP;
        Tensor<1,dim,VectorizedArray<value_type> > average_normal_flux = make_vectorized_array<value_type>(0.5)*
            (uM*delta_uM_n + delta_uM*uM_n + uP*delta_uP_n + delta_uP*uP_n);
        Tensor<1,dim,VectorizedArray<value_type> > lf_flux = average_normal_flux + 0.5 * lambda * jump_value;

        fe_eval.submit_value(lf_flux,q);
        fe_eval_neighbor.submit_value(-lf_flux,q);
      }
      fe_eval.integrate(true,false);
      fe_eval.distribute_local_to_global(dst);
      fe_eval_neighbor.integrate(true,false);
      fe_eval_neighbor.distribute_local_to_global(dst);
    }
  }

  void local_apply_linearized_convective_term_boundary_face(const MatrixFree<dim,value_type>                &data,
                                                            parallel::distributed::Vector<value_type>       &dst,
                                                            const parallel::distributed::Vector<value_type> &src,
                                                            const std::pair<unsigned int,unsigned int>      &face_range) const
  {
    FEFaceEval_Velocity_Velocity_nonlinear fe_eval(data,*fe_param,true,operator_data.dof_index);
    FEFaceEval_Velocity_Velocity_nonlinear fe_eval_linearization(data,*fe_param,true,operator_data.dof_index);

    for(unsigned int face=face_range.first; face<face_range.second; face++)
    {
      fe_eval.reinit (face);
      fe_eval.read_dof_values(src);
      fe_eval.evaluate(true,false);

      fe_eval_linearization.reinit (face);
      fe_eval_linearization.read_dof_values(*velocity_linearization);
      fe_eval_linearization.evaluate(true,false);

      typename std::map<types::boundary_id,std_cxx11::shared_ptr<Function<dim> > >::iterator it;
      types::boundary_id boundary_id = data.get_boundary_indicator(face);

      for(unsigned int q=0;q<fe_eval.n_q_points;++q)
      {
        it = operator_data.bc->dirichlet_bc.find(boundary_id);
        if(it != operator_data.bc->dirichlet_bc.end())
        {
          // on GammaD: u⁺ = -u⁻ + 2g
          Tensor<1,dim,VectorizedArray<value_type> > uM = fe_eval_linearization.get_value(q);

          Point<dim,VectorizedArray<value_type> > q_points = fe_eval.quadrature_point(q);
          Tensor<1,dim,VectorizedArray<value_type> > g;
          // set correct time for the evaluation of boundary conditions
          it->second->set_time(eval_time);
          for(unsigned int d=0;d<dim;++d)
          {
            value_type array [VectorizedArray<value_type>::n_array_elements];
            for (unsigned int n=0; n<VectorizedArray<value_type>::n_array_elements; ++n)
            {
              Point<dim> q_point;
              for (unsigned int d=0; d<dim; ++d)
              q_point[d] = q_points[d][n];
              array[n] = it->second->value(q_point,d);
            }
            g[d].load(&array[0]);
          }

          Tensor<1,dim,VectorizedArray<value_type> > uP = -uM + make_vectorized_array<value_type>(2.0)*g;
          Tensor<1,dim,VectorizedArray<value_type> > normal = fe_eval.get_normal_vector(q);
          const VectorizedArray<value_type> uM_n = uM*normal;
          const VectorizedArray<value_type> uP_n = uP*normal;

          const VectorizedArray<value_type> lambda = 2.*std::max(std::abs(uM_n), std::abs(uP_n));

          Tensor<1,dim,VectorizedArray<value_type> > delta_uM = fe_eval.get_value(q);
          Tensor<1,dim,VectorizedArray<value_type> > delta_uP = -delta_uM;

          const VectorizedArray<value_type> delta_uM_n = delta_uM*normal;
          const VectorizedArray<value_type> delta_uP_n = delta_uP*normal;

          Tensor<1,dim,VectorizedArray<value_type> > jump_value = delta_uM - delta_uP;
          Tensor<1,dim,VectorizedArray<value_type> > average_normal_flux = make_vectorized_array<value_type>(0.5)*
              (uM*delta_uM_n + delta_uM*uM_n + uP*delta_uP_n + delta_uP*uP_n);
          Tensor<1,dim,VectorizedArray<value_type> > lf_flux = average_normal_flux + 0.5 * lambda * jump_value;

          fe_eval.submit_value(lf_flux,q);
        }

        it = operator_data.bc->neumann_bc.find(boundary_id);
        if(it != operator_data.bc->neumann_bc.end())
        {
          // on GammaN: u⁺ = u⁻
          Tensor<1,dim,VectorizedArray<value_type> > uM = fe_eval_linearization.get_value(q);
          Tensor<1,dim,VectorizedArray<value_type> > normal = fe_eval.get_normal_vector(q);
          const VectorizedArray<value_type> uM_n = uM*normal;

          Tensor<1,dim,VectorizedArray<value_type> > delta_uM = fe_eval.get_value(q);
          const VectorizedArray<value_type> delta_uM_n = delta_uM*normal;

          Tensor<1,dim,VectorizedArray<value_type> > average_normal_flux = (uM*delta_uM_n + delta_uM*uM_n);
          Tensor<1,dim,VectorizedArray<value_type> > lf_flux = average_normal_flux;

          fe_eval.submit_value(lf_flux,q);
        }
      }
      fe_eval.integrate(true,false);
      fe_eval.distribute_local_to_global(dst);
    }
  }

  MatrixFree<dim,value_type> const * data;
  FEParameters<dim> const * fe_param;
  ConvectiveOperatorData<dim> operator_data;
  mutable value_type eval_time;
  mutable parallel::distributed::Vector<value_type> const * velocity_linearization;
};

#endif /* INCLUDE_NAVIERSTOKESOPERATORS_H_ */<|MERGE_RESOLUTION|>--- conflicted
+++ resolved
@@ -341,8 +341,7 @@
 
     compute_array_penalty_parameter(mapping);
 
-<<<<<<< HEAD
-    const_viscosity = viscous_operator_data.viscosity;
+    const_viscosity = operator_data.viscosity;
 
     QGauss<dim> quadrature(fe_degree+1);
     FEValues<dim> fe_values(mapping, this->data->get_dof_handler().get_fe(), quadrature, update_JxW_values);
@@ -384,9 +383,6 @@
                     << std::endl;
       }
     }
-=======
-    const_viscosity = operator_data.viscosity;
->>>>>>> f8497d44
   }
 
   void reinit (const DoFHandler<dim>            &dof_handler,
@@ -426,25 +422,10 @@
 
   void set_variable_viscosity(double const constant_viscosity_in,const parallel::distributed::Vector<Number>  &src)
   {
-<<<<<<< HEAD
     this->const_viscosity = constant_viscosity_in;
 
     if(this->fe_param->ml > 0.1)
       set_eddy_viscosity(src);
-=======
-    const_viscosity = constant_viscosity_in;
-    FEEval_Velocity_Velocity_linear fe_eval_velocity_cell(*data,*fe_param,operator_data.dof_index);
-    viscous_coefficient_cell.reinit(data->n_macro_cells(), fe_eval_velocity_cell.n_q_points);
-    viscous_coefficient_cell.fill(make_vectorized_array<Number>(const_viscosity));
-
-    FEFaceEval_Velocity_Velocity_linear fe_eval_velocity_face(*data,*fe_param,true,operator_data.dof_index);
-    viscous_coefficient_face.reinit(data->n_macro_inner_faces()+data->n_macro_boundary_faces(), fe_eval_velocity_face.n_q_points);
-    viscous_coefficient_face.fill(make_vectorized_array<Number>(const_viscosity));
-
-    FEFaceEval_Velocity_Velocity_linear fe_eval_velocity_face_neighbor(*data,*fe_param,false,operator_data.dof_index);
-    viscous_coefficient_face_neighbor.reinit(data->n_macro_inner_faces()+data->n_macro_boundary_faces(), fe_eval_velocity_face.n_q_points);
-    viscous_coefficient_face_neighbor.fill(make_vectorized_array<Number>(const_viscosity));
->>>>>>> f8497d44
   }
 
   // returns true if viscous_coefficient table has been filled with spatially varying viscosity values
