/*
 * TimeIntBDFDualSplitting.h
 *
 *  Created on: May 23, 2016
 *      Author: fehn
 */

#ifndef INCLUDE_TIMEINTBDFDUALSPLITTING_H_
#define INCLUDE_TIMEINTBDFDUALSPLITTING_H_

#include "TimeIntBDF.h"

template<int dim, int fe_degree, int fe_degree_p, int fe_degree_xwall, int n_q_points_1d_xwall, typename value_type>
class TimeIntBDFDualSplitting : public TimeIntBDF<dim,fe_degree,fe_degree_p,fe_degree_xwall,n_q_points_1d_xwall,value_type>
{
public:
  TimeIntBDFDualSplitting(std_cxx11::shared_ptr<DGNavierStokesBase<dim, fe_degree,
                            fe_degree_p, fe_degree_xwall, n_q_points_1d_xwall> >  ns_operation_in,
                          std_cxx11::shared_ptr<PostProcessor<dim, fe_degree,
                          fe_degree_p, fe_degree_xwall, n_q_points_1d_xwall> >    postprocessor_in,
                          InputParameters const                                   &param_in,
                          unsigned int const                                      n_refine_time_in)
    :
    TimeIntBDF<dim, fe_degree, fe_degree_p, fe_degree_xwall, n_q_points_1d_xwall, value_type>
            (ns_operation_in,postprocessor_in,param_in,n_refine_time_in),
    velocity(this->order),
    pressure(this->order),
    vorticity(this->order),
    vec_convective_term(this->order),
    computing_times(5),
<<<<<<< HEAD
    ns_operation_splitting (std::dynamic_pointer_cast<DGNavierStokesDualSplitting<dim, fe_degree, fe_degree_p, fe_degree_xwall, n_q_points_1d_xwall> > (ns_operation_in))
=======
    pressure(this->order),
    ns_operation_splitting (std::dynamic_pointer_cast<DGNavierStokesDualSplitting<dim, fe_degree, fe_degree_p, fe_degree_xwall, n_q_points_1d_xwall> > (ns_operation_in)),
    N_iter_pressure_average(0.0),
    N_iter_viscous_average(0.0)
>>>>>>> f8497d44
  {}

  virtual ~TimeIntBDFDualSplitting(){}

  virtual void analyze_computing_times() const;

protected:
  virtual void setup_derived();

  virtual void solve_timestep();

  virtual void initialize_vectors();

  virtual void prepare_vectors_for_next_timestep();

  std::vector<parallel::distributed::Vector<value_type> > velocity;

  std::vector<parallel::distributed::Vector<value_type> > pressure;

  parallel::distributed::Vector<value_type> velocity_np;

  std::vector<parallel::distributed::Vector<value_type> > vorticity;

  std::vector<parallel::distributed::Vector<value_type> > vec_convective_term;

  std::vector<value_type> computing_times;

  parallel::distributed::Vector<value_type> rhs_vec_viscous;

  virtual void postprocessing() const;

private:
  virtual void initialize_current_solution();
  virtual void initialize_former_solution();
  
  void initialize_vorticity();
  void initialize_vec_convective_term();

  void convective_step();
  void pressure_step();
  void projection_step();
  virtual void viscous_step();
  
  void rhs_pressure (const parallel::distributed::Vector<value_type>  &src,
                     parallel::distributed::Vector<value_type>        &dst);

  void push_back_solution();
  void push_back_vorticity();
  void push_back_vec_convective_term();

  virtual parallel::distributed::Vector<value_type> const & get_velocity();

  virtual void read_restart_vectors(boost::archive::binary_iarchive & ia);
  virtual void write_restart_vectors(boost::archive::binary_oarchive & oa) const;

  parallel::distributed::Vector<value_type> pressure_np;

  parallel::distributed::Vector<value_type> vorticity_extrapolated;

  // solve convective step implicitly
  parallel::distributed::Vector<value_type> sum_alphai_ui;

  parallel::distributed::Vector<value_type> rhs_vec_pressure;
  parallel::distributed::Vector<value_type> rhs_vec_pressure_temp;
  parallel::distributed::Vector<value_type> dummy;

  parallel::distributed::Vector<value_type> rhs_vec_projection;

  // postprocessing: divergence of intermediate velocity u_hathat
  parallel::distributed::Vector<value_type> divergence;

  std_cxx11::shared_ptr<DGNavierStokesDualSplitting<dim, fe_degree,
    fe_degree_p, fe_degree_xwall, n_q_points_1d_xwall> > ns_operation_splitting;

  double N_iter_pressure_average, N_iter_viscous_average;
};

template<int dim, int fe_degree, int fe_degree_p, int fe_degree_xwall, int n_q_points_1d_xwall, typename value_type>
void TimeIntBDFDualSplitting<dim, fe_degree, fe_degree_p, fe_degree_xwall, n_q_points_1d_xwall, value_type>::
setup_derived()
{
  initialize_vorticity();

  if(this->param.equation_type == EquationType::NavierStokes && this->param.start_with_low_order == false)
    initialize_vec_convective_term();
}

template<int dim, int fe_degree, int fe_degree_p, int fe_degree_xwall, int n_q_points_1d_xwall, typename value_type>
void TimeIntBDFDualSplitting<dim, fe_degree, fe_degree_p, fe_degree_xwall, n_q_points_1d_xwall, value_type>::
initialize_vectors()
{
  // velocity
  for(unsigned int i=0;i<velocity.size();++i)
    ns_operation_splitting->initialize_vector_velocity(velocity[i]);
  ns_operation_splitting->initialize_vector_velocity(velocity_np);

  // pressure
  for(unsigned int i=0;i<pressure.size();++i)
    ns_operation_splitting->initialize_vector_pressure(pressure[i]);
  ns_operation_splitting->initialize_vector_pressure(pressure_np);

  // vorticity
  for(unsigned int i=0;i<vorticity.size();++i)
    ns_operation_splitting->initialize_vector_vorticity(vorticity[i]);
  ns_operation_splitting->initialize_vector_vorticity(vorticity_extrapolated);

  // vec_convective_term
  if(this->param.equation_type == EquationType::NavierStokes)
  {
    for(unsigned int i=0;i<vec_convective_term.size();++i)
      ns_operation_splitting->initialize_vector_velocity(vec_convective_term[i]);
  }

  // Sum_i (alpha_i/dt * u_i)
  ns_operation_splitting->initialize_vector_velocity(sum_alphai_ui);

  // rhs vector pressure
  ns_operation_splitting->initialize_vector_pressure(rhs_vec_pressure);
  ns_operation_splitting->initialize_vector_pressure(rhs_vec_pressure_temp);

  // rhs vector projection, viscous
  ns_operation_splitting->initialize_vector_velocity(rhs_vec_projection);
  ns_operation_splitting->initialize_vector_velocity(rhs_vec_viscous);

  // divergence
  if(this->param.compute_divergence == true)
  {
    ns_operation_splitting->initialize_vector_velocity(divergence);
  }
}


template<int dim, int fe_degree, int fe_degree_p, int fe_degree_xwall, int n_q_points_1d_xwall, typename value_type>
void TimeIntBDFDualSplitting<dim, fe_degree, fe_degree_p, fe_degree_xwall, n_q_points_1d_xwall, value_type>::
initialize_current_solution()
{
  ns_operation_splitting->prescribe_initial_conditions(velocity[0],pressure[0],this->time);
}

template<int dim, int fe_degree, int fe_degree_p, int fe_degree_xwall, int n_q_points_1d_xwall, typename value_type>
void TimeIntBDFDualSplitting<dim, fe_degree, fe_degree_p, fe_degree_xwall, n_q_points_1d_xwall, value_type>::
initialize_former_solution()
{
  // note that the loop begins with i=1! (we could also start with i=0 but this is not necessary)
  for(unsigned int i=1;i<velocity.size();++i)
    ns_operation_splitting->prescribe_initial_conditions(velocity[i],pressure[i],this->time - value_type(i)*this->time_steps[0]);
}

template<int dim, int fe_degree, int fe_degree_p, int fe_degree_xwall, int n_q_points_1d_xwall, typename value_type>
void TimeIntBDFDualSplitting<dim, fe_degree, fe_degree_p, fe_degree_xwall, n_q_points_1d_xwall, value_type>::
initialize_vorticity()
{
  ns_operation_splitting->compute_vorticity(vorticity[0], velocity[0]);

  if(this->param.start_with_low_order == false)
  {
    for(unsigned int i=1;i<vorticity.size();++i)
      ns_operation_splitting->compute_vorticity(vorticity[i], velocity[i]);
  }
}

template<int dim, int fe_degree, int fe_degree_p, int fe_degree_xwall, int n_q_points_1d_xwall, typename value_type>
void TimeIntBDFDualSplitting<dim, fe_degree, fe_degree_p, fe_degree_xwall, n_q_points_1d_xwall, value_type>::
initialize_vec_convective_term()
{
  // note that the loop begins with i=1! (we could also start with i=0 but this is not necessary)
  for(unsigned int i=1;i<vec_convective_term.size();++i)
  {
    ns_operation_splitting->evaluate_convective_term(vec_convective_term[i],velocity[i],this->time - value_type(i)*this->time_steps[0]);
    ns_operation_splitting->apply_inverse_mass_matrix(vec_convective_term[i],vec_convective_term[i]);
  }
}

template<int dim, int fe_degree, int fe_degree_p, int fe_degree_xwall, int n_q_points_1d_xwall, typename value_type>
parallel::distributed::Vector<value_type> const & TimeIntBDFDualSplitting<dim, fe_degree, fe_degree_p, fe_degree_xwall, n_q_points_1d_xwall, value_type>::
get_velocity()
{
  return velocity[0];
}

template<int dim, int fe_degree, int fe_degree_p, int fe_degree_xwall, int n_q_points_1d_xwall, typename value_type>
void TimeIntBDFDualSplitting<dim, fe_degree, fe_degree_p, fe_degree_xwall, n_q_points_1d_xwall, value_type>::
read_restart_vectors(boost::archive::binary_iarchive & ia)
{
  Vector<double> tmp;
  for (unsigned int i=0; i<velocity.size(); i++)
  {
    ia >> tmp;
    std::copy(tmp.begin(), tmp.end(),
              velocity[i].begin());
  }
  for (unsigned int i=0; i<pressure.size(); i++)
  {
    ia >> tmp;
    std::copy(tmp.begin(), tmp.end(),
              pressure[i].begin());
  }
}

template<int dim, int fe_degree, int fe_degree_p, int fe_degree_xwall, int n_q_points_1d_xwall, typename value_type>
void TimeIntBDFDualSplitting<dim, fe_degree, fe_degree_p, fe_degree_xwall, n_q_points_1d_xwall, value_type>::
write_restart_vectors(boost::archive::binary_oarchive & oa) const
{
  VectorView<double> tmp(velocity[0].local_size(),
                         velocity[0].begin());
  oa << tmp;
  for (unsigned int i=1; i<velocity.size(); i++)
  {
    tmp.reinit(velocity[i].local_size(),
               velocity[i].begin());
    oa << tmp;
  }
  for (unsigned int i=0; i<pressure.size(); i++)
  {
    tmp.reinit(pressure[i].local_size(),
               pressure[i].begin());
    oa << tmp;
  }
}

template<int dim, int fe_degree, int fe_degree_p, int fe_degree_xwall, int n_q_points_1d_xwall, typename value_type>
void TimeIntBDFDualSplitting<dim, fe_degree, fe_degree_p, fe_degree_xwall, n_q_points_1d_xwall, value_type>::
postprocessing() const
{
  this->postprocessor->do_postprocessing(velocity[0],pressure[0],vorticity[0],divergence,this->time,this->time_step_number);
}

template<int dim, int fe_degree, int fe_degree_p, int fe_degree_xwall, int n_q_points_1d_xwall, typename value_type>
void TimeIntBDFDualSplitting<dim, fe_degree, fe_degree_p, fe_degree_xwall, n_q_points_1d_xwall, value_type>::
solve_timestep()
{
  // set the parameters that NavierStokesOperation depends on
  ns_operation_splitting->set_time(this->time);
  ns_operation_splitting->set_time_step(this->time_steps[0]);
  ns_operation_splitting->set_scaling_factor_time_derivative_term(this->gamma0/this->time_steps[0]);

  // perform the four substeps of the dual-splitting method
  convective_step();

  pressure_step();

  projection_step();

  viscous_step();
}

template<int dim, int fe_degree, int fe_degree_p, int fe_degree_xwall, int n_q_points_1d_xwall, typename value_type>
void TimeIntBDFDualSplitting<dim, fe_degree, fe_degree_p, fe_degree_xwall, n_q_points_1d_xwall, value_type>::
convective_step()
{
  Timer timer;
  timer.restart();

  // write output
  if(Utilities::MPI::this_mpi_process(MPI_COMM_WORLD) == 0 && this->time_step_number%this->param.output_solver_info_every_timesteps == 0)
  {
    std::cout << std::endl << "______________________________________________________________________" << std::endl
              << std::endl << " Number of TIME STEPS: " << std::left << std::setw(8) << this->time_step_number
                           << "t_n = " << std::scientific << std::setprecision(4) << this->time << " -> t_n+1 = " << this->time + this->time_steps[0] << std::endl
                           << "______________________________________________________________________" << std::endl;
  }

  // compute body force vector
  ns_operation_splitting->calculate_body_force(velocity_np,this->time+this->time_steps[0]);

  // compute convective term and extrapolate convective term (if not Stokes equations)
  if(this->param.equation_type == EquationType::NavierStokes)
  {
    ns_operation_splitting->evaluate_convective_term(vec_convective_term[0],velocity[0],this->time);
    ns_operation_splitting->apply_inverse_mass_matrix(vec_convective_term[0],vec_convective_term[0]);
    for(unsigned int i=0;i<vec_convective_term.size();++i)
      velocity_np.add(-this->beta[i],vec_convective_term[i]);
  }

  // calculate sum (alpha_i/dt * u_i)
  sum_alphai_ui.equ(this->alpha[0]/this->time_steps[0],velocity[0]);
  for (unsigned int i=1;i<velocity.size();++i)
    sum_alphai_ui.add(this->alpha[i]/this->time_steps[0],velocity[i]);

  // solve discrete temporal derivative term for intermediate velocity u_hat (if not STS approach)
  if(this->param.small_time_steps_stability == false)
  {
    velocity_np.add(1.0,sum_alphai_ui);
    velocity_np *= this->time_steps[0]/this->gamma0;
  }

  if(this->param.treatment_of_convective_term == TreatmentOfConvectiveTerm::Explicit)
  {
    // write output explicit case
    if(Utilities::MPI::this_mpi_process(MPI_COMM_WORLD) == 0 && this->time_step_number%this->param.output_solver_info_every_timesteps == 0)
    {
      std::cout << std::endl << "Solve nonlinear convective problem explicitly:" << std::endl
                << "  iterations:        " << std::setw(4) << std::right << "-" << "\t Wall time [s]: " << std::scientific << timer.wall_time() << std::endl;
    }
  }
  else // param.formulation_of_convective_term == Implicit
  {
    AssertThrow(this->param.treatment_of_convective_term == TreatmentOfConvectiveTerm::Implicit &&
                !(this->param.equation_type == EquationType::Stokes || this->param.small_time_steps_stability),
        ExcMessage("Use TREATMENT_OF_CONVECTIVE_TERM = Explicit when solving the Stokes equations or when using the STS approach."));

    unsigned int newton_iterations;
    double average_linear_iterations;
    ns_operation_splitting->solve_nonlinear_convective_problem(velocity_np,newton_iterations,average_linear_iterations,sum_alphai_ui);

    // write output implicit case
    if(Utilities::MPI::this_mpi_process(MPI_COMM_WORLD) == 0 && this->time_step_number%this->param.output_solver_info_every_timesteps == 0)
    {
      std::cout << std::endl << "Solve nonlinear convective problem for intermediate velocity:" << std::endl
                << "  Linear iterations (avg): " << std::setw(6) << std::right << average_linear_iterations << std::endl
                << "  Newton iterations: " << std::setw(4) << std::right << newton_iterations
                << "\t Wall time [s]: " << std::scientific << timer.wall_time() << std::endl;
    }
  }

  computing_times[0] += timer.wall_time();
}

template<int dim, int fe_degree, int fe_degree_p, int fe_degree_xwall, int n_q_points_1d_xwall, typename value_type>
void TimeIntBDFDualSplitting<dim, fe_degree, fe_degree_p, fe_degree_xwall, n_q_points_1d_xwall, value_type>::
pressure_step()
{
  Timer timer;
  timer.restart();

  // compute right-hand-side vector
  rhs_pressure(velocity_np,rhs_vec_pressure);

  // extrapolate old solution to get a good initial estimate for the solver
  pressure_np = 0;
  for(unsigned int i=0;i<pressure.size();++i)
  {
    pressure_np.add(this->beta[i],pressure[i]);
  }

  // solve linear system of equations
  unsigned int pres_niter = ns_operation_splitting->solve_pressure(pressure_np, rhs_vec_pressure);

  if(this->param.pure_dirichlet_bc)
  {
    ns_operation_splitting->shift_pressure(pressure_np);
  }

  // write output
  if(Utilities::MPI::this_mpi_process(MPI_COMM_WORLD) == 0 && this->time_step_number%this->param.output_solver_info_every_timesteps == 0)
  {
    std::cout << std::endl << "Solve Poisson equation for pressure p:" << std::endl
              << "  PCG iterations:    " << std::setw(4) << std::right << pres_niter << "\t Wall time [s]: " << std::scientific << timer.wall_time() << std::endl;
  }
  /*
  if(time_step_number%param.output_solver_info_every_timesteps == 0)
  {
    Utilities::System::MemoryStats stats;
    Utilities::System::get_memory_stats(stats);
    Utilities::MPI::MinMaxAvg memory = Utilities::MPI::min_max_avg (stats.VmRSS/1024., MPI_COMM_WORLD);
    if (Utilities::MPI::this_mpi_process(MPI_COMM_WORLD) == 0)
    {
      std::cout << "  Memory [MB]: " << memory.min << " (proc" << memory.min_index << ") <= "
                << memory.avg << " (avg)" << " <= " << memory.max << " (proc" << memory.max_index << ")" << std::endl;
    }
  }
  */
  computing_times[1] += timer.wall_time();

  N_iter_pressure_average += pres_niter;
}

template<int dim, int fe_degree, int fe_degree_p, int fe_degree_xwall, int n_q_points_1d_xwall, typename value_type>
void TimeIntBDFDualSplitting<dim, fe_degree, fe_degree_p, fe_degree_xwall, n_q_points_1d_xwall, value_type>::
rhs_pressure (const parallel::distributed::Vector<value_type>  &src,
              parallel::distributed::Vector<value_type>        &dst)
{
  /******************************** I. calculate divergence term ********************************/
  ns_operation_splitting->rhs_pressure_divergence_term(dst, src, this->time+this->time_steps[0]);
  /**********************************************************************************************/

  /***** II. calculate terms originating from inhomogeneous parts of boundary face integrals ****/

  // II.1. BC terms depending on prescribed boundary data,
  //       i.e. pressure Dirichlet boundary conditions on Gamma_N and
  //       body force vector, temporal derivative of velocity on Gamma_D
  ns_operation_splitting->rhs_pressure_BC_term(dst, dummy);

  // II.2. viscous term of pressure Neumann boundary condition on Gamma_D
  //       extrapolate vorticity and subsequently evaluate boundary face integral
  //       (this is possible since pressure Neumann BC is linear in vorticity)
  vorticity_extrapolated = 0;
  for(unsigned int i=0;i<vorticity.size();++i)
    vorticity_extrapolated.add(this->beta[i], vorticity[i]);

  ns_operation_splitting->rhs_pressure_viscous_term(dst, vorticity_extrapolated);

  // II.3. convective term of pressure Neumann boundary condition on Gamma_D
  //       (only if we do not solve the Stokes equations)
  //       evaluate convective term and subsequently extrapolate rhs vectors
  //       (the convective term is nonlinear!)
  if(this->param.equation_type == EquationType::NavierStokes)
  {
    for(unsigned int i=0;i<velocity.size();++i)
    {
      rhs_vec_pressure_temp = 0;
      ns_operation_splitting->rhs_pressure_convective_term(rhs_vec_pressure_temp, velocity[i]);
      dst.add(this->beta[i], rhs_vec_pressure_temp);
    }
  }
  /**********************************************************************************************/

  if(this->param.pure_dirichlet_bc)
    ns_operation_splitting->apply_nullspace_projection(dst);
}

template<int dim, int fe_degree, int fe_degree_p, int fe_degree_xwall, int n_q_points_1d_xwall, typename value_type>
void TimeIntBDFDualSplitting<dim, fe_degree, fe_degree_p, fe_degree_xwall, n_q_points_1d_xwall, value_type>::
projection_step()
{
  Timer timer;
  timer.restart();

  // when using the STS stability approach vector updates have to be performed to obtain the
  // intermediate velocity u_hat which is used to calculate the rhs of the projection step
  if(this->param.small_time_steps_stability == true)
  {
    velocity_np.add(1.0,sum_alphai_ui);
    velocity_np *= this->time_steps[0]/this->gamma0;
  }

  // compute right-hand-side vector
  ns_operation_splitting->rhs_projection(rhs_vec_projection, velocity_np, pressure_np);

  // solve linear system of equations
  unsigned int iterations_projection = ns_operation_splitting->solve_projection(velocity_np,rhs_vec_projection,velocity[0],this->cfl);

  // write output
  if(Utilities::MPI::this_mpi_process(MPI_COMM_WORLD) == 0 && this->time_step_number%this->param.output_solver_info_every_timesteps == 0)
  {
    std::cout << std::endl << "Solve projection step for intermediate velocity:" << std::endl
              << "  PCG iterations:    " << std::setw(4) << std::right << iterations_projection << "\t Wall time [s]: " << std::scientific << timer.wall_time() << std::endl;
  }

  // postprocessing related to the analysis of different projection algorithms
  if(this->param.compute_divergence == true)
  {
    this->postprocessor->analyze_divergence_error(velocity_np,this->time+this->time_steps[0],this->time_step_number);
    ns_operation_splitting->compute_divergence(divergence, velocity_np);
  }

  computing_times[2] += timer.wall_time();
}

template<int dim, int fe_degree, int fe_degree_p, int fe_degree_xwall, int n_q_points_1d_xwall, typename value_type>
void TimeIntBDFDualSplitting<dim, fe_degree, fe_degree_p, fe_degree_xwall, n_q_points_1d_xwall, value_type>::
viscous_step()
{
  Timer timer;
  timer.restart();

  // compute right-hand-side vector
  ns_operation_splitting->rhs_viscous(rhs_vec_viscous, velocity_np);

  // extrapolate old solution to get a good initial estimate for the solver
  velocity_np = 0;
  for (unsigned int i=0; i<velocity.size(); ++i)
    velocity_np.add(this->beta[i],velocity[i]);

  // solve linear system of equations
  unsigned int iterations_viscous = ns_operation_splitting->solve_viscous(velocity_np, rhs_vec_viscous);

  // write output
  if(Utilities::MPI::this_mpi_process(MPI_COMM_WORLD) == 0 && this->time_step_number%this->param.output_solver_info_every_timesteps == 0)
  {
    std::cout << std::endl << "Solve viscous step for velocity u:" << std::endl
              << "  PCG iterations:    " << std::setw(4) << std::right << iterations_viscous << "\t Wall time [s]: " << std::scientific << timer.wall_time() << std::endl;
  }

  computing_times[3] += timer.wall_time();

  N_iter_viscous_average += iterations_viscous;
}

template<int dim, int fe_degree, int fe_degree_p, int fe_degree_xwall, int n_q_points_1d_xwall, typename value_type>
void TimeIntBDFDualSplitting<dim, fe_degree, fe_degree_p, fe_degree_xwall, n_q_points_1d_xwall, value_type>::
prepare_vectors_for_next_timestep()
{
  Timer timer;
  timer.restart();

  push_back_solution();

  push_back_vorticity();

  if(this->param.equation_type == EquationType::NavierStokes)
    push_back_vec_convective_term();

  computing_times[4] += timer.wall_time();
}

template<int dim, int fe_degree, int fe_degree_p, int fe_degree_xwall, int n_q_points_1d_xwall, typename value_type>
void TimeIntBDFDualSplitting<dim, fe_degree, fe_degree_p, fe_degree_xwall, n_q_points_1d_xwall, value_type>::
push_back_solution()
{
  /*
   *   time t
   *  -------->   t_{n-2}   t_{n-1}   t_{n}    t_{n+1}
   *  _______________|_________|________|_________|___________\
   *                 |         |        |         |           /
   *
   *  sol-vec:    sol[2]    sol[1]    sol[0]    sol_np
   *
   * <- sol[2] <- sol[1] <- sol[0] <- sol_np <- sol[2] <--
   * |___________________________________________________|
   *
   */

  // solution at t_{n-i} <-- solution at t_{n-i+1}
  for(unsigned int i=velocity.size()-1; i>0; --i)
  {
    velocity[i].swap(velocity[i-1]);
    pressure[i].swap(pressure[i-1]);
  }
  velocity[0].swap(velocity_np);
  pressure[0].swap(pressure_np);
}

template<int dim, int fe_degree, int fe_degree_p, int fe_degree_xwall, int n_q_points_1d_xwall, typename value_type>
void TimeIntBDFDualSplitting<dim, fe_degree, fe_degree_p, fe_degree_xwall, n_q_points_1d_xwall, value_type>::
push_back_vorticity()
{
  // solution at t_{n-i} <-- solution at t_{n-i+1}
  for(unsigned int i=vorticity.size()-1; i>0; --i)
  {
    vorticity[i].swap(vorticity[i-1]);
  }
  ns_operation_splitting->compute_vorticity(vorticity[0], velocity[0]);
}

template<int dim, int fe_degree, int fe_degree_p, int fe_degree_xwall, int n_q_points_1d_xwall, typename value_type>
void TimeIntBDFDualSplitting<dim, fe_degree, fe_degree_p, fe_degree_xwall, n_q_points_1d_xwall, value_type>::
push_back_vec_convective_term()
{
  // solution at t_{n-i} <-- solution at t_{n-i+1}
  for(unsigned int i=vec_convective_term.size()-1; i>0; --i)
  {
    vec_convective_term[i].swap(vec_convective_term[i-1]);
  }
}

template<int dim, int fe_degree, int fe_degree_p, int fe_degree_xwall, int n_q_points_1d_xwall, typename value_type>
void TimeIntBDFDualSplitting<dim, fe_degree, fe_degree_p, fe_degree_xwall, n_q_points_1d_xwall, value_type>::
analyze_computing_times() const
{
  ConditionalOStream pcout(std::cout, Utilities::MPI::this_mpi_process(MPI_COMM_WORLD) == 0);
  if(true)
  {
    pcout << std::endl << "Number of time steps = " << (this->time_step_number-1) << std::endl
                       << "Average number of iterations pressure Poisson = " << std::scientific << std::setprecision(3) << N_iter_pressure_average/(this->time_step_number-1) << std::endl
                       << "Average number of iterations viscous step = " << std::scientific << std::setprecision(3) << N_iter_viscous_average/(this->time_step_number-1) << std::endl
                       << "Average wall time per time step = " << std::scientific << std::setprecision(3) << this->total_time/(this->time_step_number-1) << std::endl;
  }

  std::string names[5] = {"Convection   ","Pressure     ","Projection   ","Viscous      ","Other        "};
  pcout << std::endl << "_________________________________________________________________________________" << std::endl
        << std::endl << "Computing times:          min        avg        max        rel      p_min  p_max" << std::endl;
  value_type total_avg_time = 0.0;
  for (unsigned int i=0; i<computing_times.size(); ++i)
  {
    Utilities::MPI::MinMaxAvg data = Utilities::MPI::min_max_avg (computing_times[i], MPI_COMM_WORLD);
        total_avg_time += data.avg;
  }
  for (unsigned int i=0; i<computing_times.size(); ++i)
  {
    Utilities::MPI::MinMaxAvg data = Utilities::MPI::min_max_avg (computing_times[i], MPI_COMM_WORLD);
    pcout << "  Step " << i+1 <<  ": " << names[i]  << std::scientific
          << std::setprecision(4) << std::setw(10) << data.min << " "
          << std::setprecision(4) << std::setw(10) << data.avg << " "
          << std::setprecision(4) << std::setw(10) << data.max << " "
          << std::setprecision(4) << std::setw(10) << data.avg/total_avg_time << "  "
          << std::setw(6) << std::left << data.min_index << " "
          << std::setw(6) << std::left << data.max_index << std::endl;
  }
  pcout  << "  Time in steps 1-" << computing_times.size() << ":              "
         << std::setprecision(4) << std::setw(10) << total_avg_time
         << "            "
         << std::setprecision(4) << std::setw(10) << total_avg_time/total_avg_time << std::endl;
  Utilities::MPI::MinMaxAvg data = Utilities::MPI::min_max_avg (this->total_time, MPI_COMM_WORLD);
  pcout  << "  Global time:         " << std::scientific
         << std::setprecision(4) << std::setw(10) << data.min << " "
         << std::setprecision(4) << std::setw(10) << data.avg << " "
         << std::setprecision(4) << std::setw(10) << data.max << " "
         << "          " << "  "
         << std::setw(6) << std::left << data.min_index << " "
         << std::setw(6) << std::left << data.max_index << std::endl
         << "_________________________________________________________________________________"
         << std::endl << std::endl;
}


#endif /* INCLUDE_TIMEINTBDFDUALSPLITTING_H_ */<|MERGE_RESOLUTION|>--- conflicted
+++ resolved
@@ -28,14 +28,9 @@
     vorticity(this->order),
     vec_convective_term(this->order),
     computing_times(5),
-<<<<<<< HEAD
-    ns_operation_splitting (std::dynamic_pointer_cast<DGNavierStokesDualSplitting<dim, fe_degree, fe_degree_p, fe_degree_xwall, n_q_points_1d_xwall> > (ns_operation_in))
-=======
-    pressure(this->order),
     ns_operation_splitting (std::dynamic_pointer_cast<DGNavierStokesDualSplitting<dim, fe_degree, fe_degree_p, fe_degree_xwall, n_q_points_1d_xwall> > (ns_operation_in)),
     N_iter_pressure_average(0.0),
     N_iter_viscous_average(0.0)
->>>>>>> f8497d44
   {}
 
   virtual ~TimeIntBDFDualSplitting(){}
