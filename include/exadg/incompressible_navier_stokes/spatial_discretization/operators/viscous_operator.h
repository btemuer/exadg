--- conflicted
+++ resolved
@@ -78,11 +78,7 @@
     if(data.viscosity_is_variable)
     {
       // allocate vectors for variable coefficients and initialize with constant viscosity
-<<<<<<< HEAD
-      viscosity_coefficients.initialize(matrix_free, quad_index, true, false, data.viscosity);
-=======
       viscosity_coefficients.initialize(matrix_free, quad_index, true, true, false, data.viscosity);
->>>>>>> 809c6890
     }
   }
 
