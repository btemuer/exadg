
// Navier-Stokes splitting program
// authors: Niklas Fehn, Benjamin Krank, Martin Kronbichler, LNM
// years: 2015-2016

#include <deal.II/base/vectorization.h>
#include <deal.II/base/quadrature_lib.h>
#include <deal.II/base/function.h>
#include <deal.II/base/logstream.h>
#include <deal.II/base/convergence_table.h>
#include <deal.II/base/thread_local_storage.h>
#include <deal.II/base/timer.h>

#include <deal.II/lac/parallel_vector.h>
#include <deal.II/lac/parallel_block_vector.h>
#include <deal.II/lac/full_matrix.h>
#include <deal.II/lac/lapack_full_matrix.h>
#include <deal.II/lac/solver_cg.h>
#include <deal.II/lac/solver_gmres.h>
#include <deal.II/lac/precondition.h>
#include <deal.II/lac/trilinos_sparse_matrix.h>

#include <deal.II/fe/fe_dgq.h>
#include <deal.II/fe/fe_values.h>
#include <deal.II/fe/fe_system.h>
#include <deal.II/fe/mapping_q.h>
#include <deal.II/grid/tria.h>
#include <deal.II/grid/tria_accessor.h>
#include <deal.II/grid/tria_iterator.h>
#include <deal.II/grid/tria_boundary_lib.h>
#include <deal.II/distributed/tria.h>
#include <deal.II/grid/grid_generator.h>
#include <deal.II/grid/manifold_lib.h>

#include <deal.II/multigrid/multigrid.h>
#include <deal.II/multigrid/mg_transfer.h>
#include <deal.II/multigrid/mg_tools.h>
#include <deal.II/multigrid/mg_coarse.h>
#include <deal.II/multigrid/mg_smoother.h>
#include <deal.II/multigrid/mg_matrix.h>

#include <deal.II/numerics/data_out.h>
#include <deal.II/numerics/vector_tools.h>
#include <deal.II/grid/grid_tools.h>

#include <deal.II/matrix_free/matrix_free.h>
#include <deal.II/matrix_free/fe_evaluation.h>
#include <deal.II/matrix_free/operators.h>

#include <deal.II/meshworker/dof_info.h>
#include <deal.II/meshworker/integration_info.h>
#include <deal.II/meshworker/assembler.h>
#include <deal.II/meshworker/loop.h>

#include <deal.II/integrators/laplace.h>

#include <../include/statistics_manager.h>

#include <fstream>
#include <sstream>

#include "poisson_solver.h"

//#define XWALL
#define COMPDIV
#define LOWMEMORY //compute grad-div matrices directly instead of saving them
<<<<<<< HEAD
//#define PRESPARTIAL
//#define DIVUPARTIAL
=======
#define PRESPARTIAL
#define DIVUPARTIAL
>>>>>>> 55c51a52

#define CONSCONVPBC
//#define SKEWSYMMVISC

#define VORTEX
//#define STOKES
//#define POISEUILLE
//#define KOVASZNAY
//#define BELTRAMI
//#define FLOW_PAST_CYLINDER
//#define CHANNEL

namespace DG_NavierStokes
{
  using namespace dealii;

#ifdef VORTEX
  const unsigned int fe_degree = 2; //2
  const unsigned int fe_degree_p = fe_degree;//fe_degree-1;
  const unsigned int fe_degree_xwall = 1;
  const unsigned int n_q_points_1d_xwall = 1;
  const unsigned int dimension = 2; // dimension >= 2
  const unsigned int refine_steps_min = 3; //1
  const unsigned int refine_steps_max = 3;

  const double START_TIME = 0.0;
  const double END_TIME = 1.0;
  const double OUTPUT_INTERVAL_TIME = 0.1;
  const double OUTPUT_START_TIME = 0.0;
  const double STATISTICS_START_TIME = 50.0;
  const bool DIVU_TIMESERIES = false; //true;
  const int MAX_NUM_STEPS = 1e6;
  const double CFL = 0.05; //0.001

  const double VISCOSITY = 0.01;

  const double MAX_VELOCITY = 1.4;
  const double stab_factor = 1.0;
  const double K=1.0e2; //1.0e2; //grad-div stabilization/penalty parameter
  const double CS = 0.0; // Smagorinsky constant
  const double ML = 0.0; // mixing-length model for xwall
  const bool variabletauw = false;
  const double DTAUW = 1.0;

  const double MAX_WDIST_XWALL = 0.2;
  const double GRID_STRETCH_FAC = 1.8;
  const bool pure_dirichlet_bc = false;

  const double REL_TOL_PRESSURE = 1.0e-8;
  const double ABS_TOL_VISCOUS = 1.0e-12;
  const double REL_TOL_VISCOUS = 1.0e-8;

  const std::string output_prefix = "vortex";

  const unsigned int output_solver_info_every_timesteps = 1e4;
  const unsigned int output_solver_info_details = 1e4;

  const unsigned int ORDER_TIME_INTEGRATOR = 3;
  const bool START_WITH_LOW_ORDER = false;
#endif

#ifdef POISEUILLE
  const unsigned int fe_degree = 2;
  const unsigned int fe_degree_p = fe_degree;//fe_degree-1;
  const unsigned int fe_degree_xwall = 1;
  const unsigned int n_q_points_1d_xwall = 1;
  const unsigned int dimension = 2; // dimension >= 2
  const unsigned int refine_steps_min = 3;
  const unsigned int refine_steps_max = 3;

  const double START_TIME = 0.0;
  const double END_TIME = 1.0;
  const double OUTPUT_INTERVAL_TIME = 0.1;
  const double OUTPUT_START_TIME = 0.0;
  const double STATISTICS_START_TIME = 50.0;
  const bool DIVU_TIMESERIES = false; //true;
  const int MAX_NUM_STEPS = 1e6;
  const double CFL = 0.005;

  const double VISCOSITY = 0.1;

  const double MAX_VELOCITY = 1.0;
  const double stab_factor = 1.0;
  const double K=1.0e2; //grad-div stabilization/penalty parameter
  const double CS = 0.0; // Smagorinsky constant
  const double ML = 0.0; // mixing-length model for xwall
  const bool variabletauw = false;
  const double DTAUW = 1.0;

  const double MAX_WDIST_XWALL = 0.2;
  const double GRID_STRETCH_FAC = 1.8;
  const bool pure_dirichlet_bc = false;

  const double REL_TOL_PRESSURE = 1.0e-8;
  const double ABS_TOL_VISCOUS = 1.0e-12;
  const double REL_TOL_VISCOUS = 1.0e-8;

  const std::string output_prefix = "vortex";

  const unsigned int output_solver_info_every_timesteps = 1e4;
  const unsigned int output_solver_info_details = 1e4;

  const unsigned int ORDER_TIME_INTEGRATOR = 3;
  const bool START_WITH_LOW_ORDER = false;
#endif

#ifdef KOVASZNAY
  const unsigned int fe_degree = 2;
  const unsigned int fe_degree_p = fe_degree;//fe_degree-1;
  const unsigned int fe_degree_xwall = 1;
  const unsigned int n_q_points_1d_xwall = 1;
  const unsigned int dimension = 2; // dimension >= 2
  const unsigned int refine_steps_min = 3;
  const unsigned int refine_steps_max = 3;

  const double START_TIME = 0.0;
  const double END_TIME = 1.0;
  const double OUTPUT_INTERVAL_TIME = 0.1;
  const double OUTPUT_START_TIME = 0.0;
  const double STATISTICS_START_TIME = 50.0;
  const bool DIVU_TIMESERIES = false; //true;
  const int MAX_NUM_STEPS = 1e6;
  const double CFL = 0.01;

  const double VISCOSITY = 0.025;

  const double MAX_VELOCITY = 3.6;
  const double stab_factor = 1.0;
  const double K=1.0e2; //grad-div stabilization/penalty parameter
  const double CS = 0.0; // Smagorinsky constant
  const double ML = 0.0; // mixing-length model for xwall
  const bool variabletauw = false;
  const double DTAUW = 1.0;

  const double MAX_WDIST_XWALL = 0.2;
  const double GRID_STRETCH_FAC = 1.8;
  const bool pure_dirichlet_bc = false;

  const double REL_TOL_PRESSURE = 1.0e-8;
  const double ABS_TOL_VISCOUS = 1.0e-12;
  const double REL_TOL_VISCOUS = 1.0e-8;

  const std::string output_prefix = "kovasznay";

   const unsigned int output_solver_info_every_timesteps = 1e4;
   const unsigned int output_solver_info_details = 1e4;

   const unsigned int ORDER_TIME_INTEGRATOR = 3;
   const bool START_WITH_LOW_ORDER = false;
#endif

#ifdef BELTRAMI
  const unsigned int fe_degree = 3;
  const unsigned int fe_degree_p = fe_degree;//fe_degree-1;
  const unsigned int fe_degree_xwall = 1;
  const unsigned int n_q_points_1d_xwall = 1;
  const unsigned int dimension = 3; // dimension >= 2
  const unsigned int refine_steps_min = 2;
  const unsigned int refine_steps_max = 2;

  const double START_TIME = 0.0;
  const double END_TIME = 1.0;
  const double OUTPUT_INTERVAL_TIME = 0.1;
  const double OUTPUT_START_TIME = 0.0;
  const double STATISTICS_START_TIME = 50.0;
  const bool DIVU_TIMESERIES = false; //true;
  const int MAX_NUM_STEPS = 1e6;
  const double CFL = 0.01;

  const double VISCOSITY = 0.1;

  const double MAX_VELOCITY = 3.5;
  const double stab_factor = 1.0;
  const double K=0.0e2; //grad-div stabilization/penalty parameter
  const double CS = 0.0; // Smagorinsky constant
  const double ML = 0.0; // mixing-length model for xwall
  const bool variabletauw = false;
  const double DTAUW = 1.0;

  const double MAX_WDIST_XWALL = 0.2;
  const double GRID_STRETCH_FAC = 1.8;
  const bool pure_dirichlet_bc = true;

  const double REL_TOL_PRESSURE = 1.0e-8;
  const double ABS_TOL_VISCOUS = 1.0e-12;
  const double REL_TOL_VISCOUS = 1.0e-8;

  const std::string output_prefix = "beltrami";

   const unsigned int output_solver_info_every_timesteps = 1e4;
   const unsigned int output_solver_info_details = 1e4;

   const unsigned int ORDER_TIME_INTEGRATOR = 3;
   const bool START_WITH_LOW_ORDER = false;
#endif

#ifdef STOKES
  const unsigned int fe_degree = 3;//3
  const unsigned int fe_degree_p = fe_degree;//fe_degree-1;
  const unsigned int fe_degree_xwall = 1;
  const unsigned int n_q_points_1d_xwall = 1;
  const unsigned int dimension = 2; // dimension >= 2
  const unsigned int refine_steps_min = 3;//2
  const unsigned int refine_steps_max = 3;

  const double START_TIME = 0.0;
  const double END_TIME = 1.0;
  const double OUTPUT_INTERVAL_TIME = 0.1;
  const double OUTPUT_START_TIME = 0.0;
  const double STATISTICS_START_TIME = 50.0;
  const bool DIVU_TIMESERIES = false;
  const int MAX_NUM_STEPS = 1e6;
  const double CFL = 0.2; // CFL number irrelevant for Stokes flow problem
  const double TIME_STEP_SIZE = 5.0e-3; //5.0e-4

  const double VISCOSITY = 1.0;

  const double MAX_VELOCITY = 2.65; // MAX_VELOCITY also irrelevant
  const double stab_factor = 1.0;
  const double K=1.0e2; //grad-div stabilization/penalty parameter
  const double CS = 0.0; // Smagorinsky constant
  const double ML = 0.0; // mixing-length model for xwall
  const bool variabletauw = false;
  const double DTAUW = 1.0;

  const double MAX_WDIST_XWALL = 0.2;
  const double GRID_STRETCH_FAC = 1.8;
  const bool pure_dirichlet_bc = true;

  const double REL_TOL_PRESSURE = 1.0e-8;
  const double ABS_TOL_VISCOUS = 1.0e-12;
  const double REL_TOL_VISCOUS = 1.0e-8;

  const std::string output_prefix = "stokes";

  const unsigned int output_solver_info_every_timesteps = 1e4;
  const unsigned int output_solver_info_details = 1e4;

  const unsigned int ORDER_TIME_INTEGRATOR = 3;
  const bool START_WITH_LOW_ORDER = false;
#endif

#ifdef FLOW_PAST_CYLINDER
  const unsigned int fe_degree = 2;
  const unsigned int fe_degree_p = fe_degree;//fe_degree-1;
  const unsigned int fe_degree_xwall = 1;
  const unsigned int n_q_points_1d_xwall = 1;
  const unsigned int dimension = 2; // dimension >= 2
  const unsigned int refine_steps_min = 0;
  const unsigned int refine_steps_max = 0;

  const double START_TIME = 0.0;
  const double END_TIME = 16.0;
  const double OUTPUT_INTERVAL_TIME = 1.;
  const double OUTPUT_START_TIME = 0.0;
  const double STATISTICS_START_TIME = 50.0;
  const bool DIVU_TIMESERIES = true;
  const int MAX_NUM_STEPS = 1e6;
  const double CFL = 0.2;

  const double VISCOSITY = 0.001;
  const double Um = 0.3;//(dimension == 2 ? 1.5 : 2.25); //2D-1: 0.3; 3D-1: 0.45;
  const double D = 0.1;

  const double MAX_VELOCITY = Um;
  const double stab_factor = 1.0;
  const double K=1.0e8; //grad-div stabilization/penalty parameter
  const double CS = 0.0; // Smagorinsky constant
  const double ML = 0.0; // mixing-length model for xwall
  const bool variabletauw = false;
  const double DTAUW = 1.0;

  const double MAX_WDIST_XWALL = 0.2;
  const double GRID_STRETCH_FAC = 1.8;
  const bool pure_dirichlet_bc = false;

  const double REL_TOL_PRESSURE = 1.0e-8;
  const double ABS_TOL_VISCOUS = 1.0e-16;
  const double REL_TOL_VISCOUS = 1.0e-8;

  const std::string output_prefix = "fpc_r0_p2_k1";

  const unsigned int output_solver_info_every_timesteps = 1e2;
  const unsigned int output_solver_info_details = 1e4;

  const unsigned int ORDER_TIME_INTEGRATOR = 3;
  const bool START_WITH_LOW_ORDER = true;
#endif

#ifdef CHANNEL
  const unsigned int fe_degree = 4;
  const unsigned int fe_degree_p = fe_degree;//fe_degree-1;
  const unsigned int fe_degree_xwall = 1;
  const unsigned int n_q_points_1d_xwall = 1;
  const unsigned int dimension = 3; // dimension >= 2
  const unsigned int refine_steps_min = 2;
  const unsigned int refine_steps_max = 2;

  const double START_TIME = 0.0;
  const double END_TIME = 70.0; // Poisseuille 5.0;  Kovasznay 1.0
  const double OUTPUT_INTERVAL_TIME = 1.0;
  const double OUTPUT_START_TIME = 50.0;
  const double STATISTICS_START_TIME = 50.0;
  const bool DIVU_TIMESERIES = false; //true;
  const int MAX_NUM_STEPS = 1000000;
  const double CFL = 1.0;

  const double VISCOSITY = 1./180.0;//0.005; // Taylor vortex: 0.01; vortex problem (Hesthaven): 0.025; Poisseuille 0.005; Kovasznay 0.025; Stokes 1.0

  const double MAX_VELOCITY = 15.0; // Taylor vortex: 1; vortex problem (Hesthaven): 1.5; Poisseuille 1.0; Kovasznay 4.0
  const double stab_factor = 1.0;
  const double K=0.0; //grad-div stabilization/penalty parameter
  const double CS = 0.0; // Smagorinsky constant
  const double ML = 0.0; // mixing-length model for xwall
  const bool variabletauw = false;
  const double DTAUW = 1.0;

  const double MAX_WDIST_XWALL = 0.2;
  const double GRID_STRETCH_FAC = 1.8;
  const bool pure_dirichlet_bc = true;

  const double REL_TOL_PRESSURE = 1.0e-5;
  const double ABS_TOL_VISCOUS = 1.0e-12;
  const double REL_TOL_VISCOUS = 1.0e-8;

  const std::string output_prefix = "ch180_4_p4_gt18_partp_k0_partu_sf1_cfl1";

  const unsigned int output_solver_info_every_timesteps = 5;
  const unsigned int output_solver_info_details = 1e4;

  const unsigned int ORDER_TIME_INTEGRATOR = 3;
  const bool START_WITH_LOW_ORDER = true;
#endif


  template<int dim>
  class AnalyticalSolution : public Function<dim>
  {
  public:
  AnalyticalSolution (const unsigned int   component,
            const double     time = 0.) : Function<dim>(1, time),component(component) {}

  virtual ~AnalyticalSolution(){};

  virtual double value (const Point<dim> &p,const unsigned int component = 0) const;

  private:
    const unsigned int component;
  };

  template<int dim>
  double AnalyticalSolution<dim>::value(const Point<dim> &p,const unsigned int /* component */) const
  {
    double t = this->get_time();
    double result = 0.0;
    (void)t;
    /*********************** cavitiy flow *******************************/
  /*  const double T = 0.1;
    if(component == 0 && (std::abs(p[1]-1.0)<1.0e-15))
      result = t<T? (t/T) : 1.0; */
    /********************************************************************/

    /*********************** Cuette flow problem ************************/
    // stationary
  /*  if(component == 0)
          result = ((p[1]+1.0)*0.5); */

    // instationary
   /* const double T = 1.0;
    if(component == 0)
      result = ((p[1]+1.0)*0.5)*(t<T? (t/T) : 1.0); */
    /********************************************************************/

    /****************** Poisseuille flow problem ************************/
#ifdef POISEUILLE
    // constant velocity profile at inflow
   /* const double pressure_gradient = -0.01;
    double T = 0.5;
    if(component == 0 && (std::abs(p[0]+1.0)<1.0e-12))
    result = (t<T? (t/T) : 1.0); */

    // parabolic velocity profile at inflow - stationary
    const double pressure_gradient = -2.*VISCOSITY*MAX_VELOCITY;
    if(component == 0)
    result = 1.0/VISCOSITY*pressure_gradient*(pow(p[1],2.0)-1.0)/2.0;
    if(component == dim)
    result = (p[0]-4.0)*pressure_gradient;

    // parabolic velocity profile at inflow - instationary
//    const double pressure_gradient = -2.*VISCOSITY*MAX_VELOCITY;
//    double T = 0.5;
#endif
    /********************************************************************/

    /****************** turbulent channel flow ************************/
#ifdef CHANNEL
    if(component == 0)
    {
      if(p[1]<0.9999&&p[1]>-0.9999)
        result = -22.0*(pow(p[1],2.0)-1.0)*(1.0+((double)rand()/RAND_MAX-1.0)*1.0);//*1.0/VISCOSITY*pressure_gradient*(pow(p[1],2.0)-1.0)/2.0*(t<T? (t/T) : 1.0);
      else
        result = 0.0;
    }
    if(component == 1|| component == 2)
    {
      result = 0.;
    }
      if(component == dim)
    result = 0.0;//(p[0]-1.0)*pressure_gradient*(t<T? (t/T) : 1.0);
    if(component >dim)
      result = 0.0;
#endif

    /********************************************************************/

    /************************* vortex problem ***************************/
    //Taylor vortex problem (Shahbazi et al.,2007)
//    const double pi = numbers::PI;
//    if(component == 0)
//      result = (-std::cos(pi*p[0])*std::sin(pi*p[1]))*std::exp(-2.0*pi*pi*t*VISCOSITY);
//    else if(component == 1)
//      result = (+std::sin(pi*p[0])*std::cos(pi*p[1]))*std::exp(-2.0*pi*pi*t*VISCOSITY);
//    else if(component == 2)
//      result = -0.25*(std::cos(2*pi*p[0])+std::cos(2*pi*p[1]))*std::exp(-4.0*pi*pi*t*VISCOSITY);

    // vortex problem (Hesthaven)
#ifdef VORTEX
    const double pi = numbers::PI;
    if(component == 0)
      result = -std::sin(2.0*pi*p[1])*std::exp(-4.0*pi*pi*VISCOSITY*t);
    else if(component == 1)
      result = std::sin(2.0*pi*p[0])*std::exp(-4.0*pi*pi*VISCOSITY*t);
    else if(component == dim)
      result = -std::cos(2*pi*p[0])*std::cos(2*pi*p[1])*std::exp(-8.0*pi*pi*VISCOSITY*t);
#endif
    /********************************************************************/

    /************************* Kovasznay flow ***************************/
#ifdef KOVASZNAY
    const double pi = numbers::PI;
    const double lambda = 0.5/VISCOSITY - std::pow(0.25/std::pow(VISCOSITY,2.0)+4.0*std::pow(numbers::PI,2.0),0.5);
    if (component == 0)
      result = 1.0 - std::exp(lambda*p[0])*std::cos(2*pi*p[1]);
    else if (component == 1)
      result = lambda/2.0/pi*std::exp(lambda*p[0])*std::sin(2*pi*p[1]);
    else if (component == dim)
      result = 0.5*(1.0-std::exp(2.0*lambda*p[0]));
#endif
    /********************************************************************/

    /************************* Beltrami flow ****************************/
#ifdef BELTRAMI
    const double pi = numbers::PI;
    const double a = 0.25*pi;
    const double d = 2*a;
    if (component == 0)
      result = -a*(std::exp(a*p[0])*std::sin(a*p[1]+d*p[2]) + std::exp(a*p[2])*std::cos(a*p[0]+d*p[1]))*std::exp(-VISCOSITY*d*d*t);
    else if (component == 1)
      result = -a*(std::exp(a*p[1])*std::sin(a*p[2]+d*p[0]) + std::exp(a*p[0])*std::cos(a*p[1]+d*p[2]))*std::exp(-VISCOSITY*d*d*t);
    else if (component == 2)
      result = -a*(std::exp(a*p[2])*std::sin(a*p[0]+d*p[1]) + std::exp(a*p[1])*std::cos(a*p[2]+d*p[0]))*std::exp(-VISCOSITY*d*d*t);
    else if (component == dim)
        result = -a*a*0.5*(std::exp(2*a*p[0]) + std::exp(2*a*p[1]) + std::exp(2*a*p[2]) +
                           2*std::sin(a*p[0]+d*p[1])*std::cos(a*p[2]+d*p[0])*std::exp(a*(p[1]+p[2])) +
                           2*std::sin(a*p[1]+d*p[2])*std::cos(a*p[0]+d*p[1])*std::exp(a*(p[2]+p[0])) +
                           2*std::sin(a*p[2]+d*p[0])*std::cos(a*p[1]+d*p[2])*std::exp(a*(p[0]+p[1]))) * std::exp(-2*VISCOSITY*d*d*t);
#endif
    /********************************************************************/

    /************* Stokes problem (Guermond,2003 & 2006) ****************/
#ifdef STOKES
    const double pi = numbers::PI;
    double sint = std::sin(t);
    double sinx = std::sin(pi*p[0]);
    double siny = std::sin(pi*p[1]);
    double cosx = std::cos(pi*p[0]);
    double sin2x = std::sin(2.*pi*p[0]);
    double sin2y = std::sin(2.*pi*p[1]);
    if (component == 0)
      result = pi*sint*sin2y*pow(sinx,2.);
    else if (component == 1)
      result = -pi*sint*sin2x*pow(siny,2.);
    else if (component == dim)
      result = cosx*siny*sint;
#endif
    /********************************************************************/

    /********************** flow past cylinder **************************/
#ifdef FLOW_PAST_CYLINDER
    if(component == 0 && std::abs(p[0]-(dim==2 ? 0.3 : 0.0))<1.e-12)
    {
      const double pi = numbers::PI;
      const double T = 0.2;
      const double H = 0.41;
      double coefficient = Utilities::fixed_power<dim-1>(4.) * Um / Utilities::fixed_power<2*dim-2>(H);
      result = coefficient * p[1] * (H-p[1]) * ( (t/T)<1.0 ? std::sin(pi/2.*t/T) : 1.0);//( (t/T)<1.0 ? std::sin(pi/2.*t/T) : 1.0); //( (t/T)<1.0 ? t/T : 1.0); //std::sin(pi*t/END_TIME);
      if (dim == 3)
        result *= p[2] * (H-p[2]);
    }
#endif
    /********************************************************************/

  return result;
  }

  template<int dim>
  class NeumannBoundaryVelocity : public Function<dim>
  {
  public:
    NeumannBoundaryVelocity (const unsigned int   component,
            const double     time = 0.) : Function<dim>(1, time),component(component) {}

    virtual ~NeumannBoundaryVelocity(){};

    virtual double value (const Point<dim> &p,const unsigned int component = 0) const;

  private:
    const unsigned int component;
  };

  template<int dim>
  double NeumannBoundaryVelocity<dim>::value(const Point<dim> &p,const unsigned int /* component */) const
  {
    double t = this->get_time();
    double result = 0.0;
    (void)t;

    // Kovasznay flow
#ifdef KOVASZNAY
    // Laplace formulation of viscous term -> prescribe velocity gradient (grad U)*n on Gamma_N
//    const double pi = numbers::PI;
//    const double lambda = 0.5/VISCOSITY - std::pow(0.25/std::pow(VISCOSITY,2.0)+4.0*std::pow(numbers::PI,2.0),0.5);
//    if (component == 0)
//      result = -lambda*std::exp(lambda)*std::cos(2*pi*p[1]);
//    else if (component == 1)
//      result = std::pow(lambda,2.0)/2/pi*std::exp(lambda)*std::sin(2*pi*p[1]);

    // Divergence formulation of viscous term -> prescribe (grad U + (grad U) ^T)*n on Gamma_N
    const double pi = numbers::PI;
    const double lambda = 0.5/VISCOSITY - std::pow(0.25/std::pow(VISCOSITY,2.0)+4.0*std::pow(numbers::PI,2.0),0.5);
    if (component == 0)
      result = -2.0*lambda*std::exp(lambda)*std::cos(2*pi*p[1]);
    else if (component == 1)
      result = (std::pow(lambda,2.0)/2/pi+2.0*pi)*std::exp(lambda)*std::sin(2*pi*p[1]);
#endif

    //Taylor vortex (Shahbazi et al.,2007)
//    const double pi = numbers::PI;
//    if(component == 0)
//      result = (pi*std::sin(pi*p[0])*std::sin(pi*p[1]))*std::exp(-2.0*pi*pi*t*VISCOSITY);
//    else if(component == 1)
//      result = (+pi*std::cos(pi*p[0])*std::cos(pi*p[1]))*std::exp(-2.0*pi*pi*t*VISCOSITY);

    // vortex problem (Hesthaven)
#ifdef VORTEX
    // Laplace formulation of viscous term -> prescribe velocity gradient (grad U)*n on Gamma_N
//    const double pi = numbers::PI;
//    if(component==0)
//    {
//      if( (std::abs(p[1]+0.5)< 1e-12) && (p[0]<0) )
//        result = 2.0*pi*std::cos(2.0*pi*p[1])*std::exp(-4.0*pi*pi*VISCOSITY*t);
//      else if( (std::abs(p[1]-0.5)< 1e-12) && (p[0]>0) )
//        result = -2.0*pi*std::cos(2.0*pi*p[1])*std::exp(-4.0*pi*pi*VISCOSITY*t);
//    }
//    else if(component==1)
//    {
//      if( (std::abs(p[0]+0.5)< 1e-12) && (p[1]>0) )
//        result = -2.0*pi*std::cos(2.0*pi*p[0])*std::exp(-4.0*pi*pi*VISCOSITY*t);
//      else if((std::abs(p[0]-0.5)< 1e-12) && (p[1]<0) )
//        result = 2.0*pi*std::cos(2.0*pi*p[0])*std::exp(-4.0*pi*pi*VISCOSITY*t);
//    }
    // Divergence formulation of viscous term -> prescribe (grad U + (grad U) ^T)*n on Gamma_N
    const double pi = numbers::PI;
    if(component==0)
    {
      if( (std::abs(p[1]+0.5)< 1e-12) && (p[0]<0) )
        result = -2.0*pi*(std::cos(2.0*pi*p[0]) - std::cos(2.0*pi*p[1]))*std::exp(-4.0*pi*pi*VISCOSITY*t);
      else if( (std::abs(p[1]-0.5)< 1e-12) && (p[0]>0) )
        result = 2.0*pi*(std::cos(2.0*pi*p[0]) - std::cos(2.0*pi*p[1]))*std::exp(-4.0*pi*pi*VISCOSITY*t);
    }
    else if(component==1)
    {
      if( (std::abs(p[0]+0.5)< 1e-12) && (p[1]>0) )
        result = -2.0*pi*(std::cos(2.0*pi*p[0]) - std::cos(2.0*pi*p[1]))*std::exp(-4.0*pi*pi*VISCOSITY*t);
      else if((std::abs(p[0]-0.5)< 1e-12) && (p[1]<0) )
        result = 2.0*pi*(std::cos(2.0*pi*p[0]) - std::cos(2.0*pi*p[1]))*std::exp(-4.0*pi*pi*VISCOSITY*t);
    }
#endif

#ifdef POISEUILLE
//    if(component==1)
//      result = - MAX_VELOCITY * 2.0 * p[1];
#endif
    return result;
  }

  template<int dim>
  class RHS : public Function<dim>
  {
  public:
    RHS (const unsigned int   component,
      const double     time = 0.) : Function<dim>(1, time),time(time),component(component) {}

    virtual ~RHS(){};

    virtual double value (const Point<dim> &p,const unsigned int component = 0) const;

  private:
    const double time;
    const unsigned int component;
  };

  template<int dim>
  double RHS<dim>::value(const Point<dim> &p,const unsigned int /* component */) const
  {
#ifdef CHANNEL
    //channel flow with periodic bc
    if(component==0)
      if(time<0.01)
        return 1.0*(1.0+((double)rand()/RAND_MAX)*0.0);
      else
        return 1.0;
    else
      return 0.0;
#endif

  double t = this->get_time();
  double result = 0.0;
  (void)t;

#ifdef STOKES
  // Stokes problem (Guermond,2003 & 2006)
  const double pi = numbers::PI;
  double sint = std::sin(t);
  double cost = std::cos(t);
  double sinx = std::sin(pi*p[0]);
  double siny = std::sin(pi*p[1]);
  double cosx = std::cos(pi*p[0]);
  double cosy = std::cos(pi*p[1]);
  double sin2x = std::sin(2.*pi*p[0]);
  double sin2y = std::sin(2.*pi*p[1]);
  if (component == 0)
    result = pi*cost*sin2y*pow(sinx,2.)
        - 2.*pow(pi,3.)*sint*sin2y*(1.-4.*pow(sinx,2.))
        - pi*sint*sinx*siny;
  else if (component == 1)
    result = -pi*cost*sin2x*pow(siny,2.)
        + 2.*pow(pi,3.)*sint*sin2x*(1.-4.*pow(siny,2.))
        + pi*sint*cosx*cosy;
#endif

  return result;
  }

  template<int dim>
  class PressureBC_dudt : public Function<dim>
  {
  public:
    PressureBC_dudt (const unsigned int   component,
            const double     time = 0.) : Function<dim>(1, time),component(component) {}

    virtual ~PressureBC_dudt(){};

    virtual double value (const Point<dim> &p,const unsigned int component = 0) const;

  private:
    const unsigned int component;
  };

  template<int dim>
  double PressureBC_dudt<dim>::value(const Point<dim> &p,const unsigned int /* component */) const
  {
  double t = this->get_time();
  double result = 0.0;

  //Taylor vortex (Shahbazi et al.,2007)
//  const double pi = numbers::PI;
//  if(component == 0)
//    result = (2.0*pi*pi*VISCOSITY*std::cos(pi*p[0])*std::sin(pi*p[1]))*std::exp(-2.0*pi*pi*t*VISCOSITY);
//  else if(component == 1)
//    result = (-2.0*pi*pi*VISCOSITY*std::sin(pi*p[0])*std::cos(pi*p[1]))*std::exp(-2.0*pi*pi*t*VISCOSITY);
#ifdef VORTEX
//   vortex problem (Hesthaven)
  const double pi = numbers::PI;
  if(component == 0)
    result = 4.0*pi*pi*VISCOSITY*std::sin(2.0*pi*p[1])*std::exp(-4.0*pi*pi*VISCOSITY*t);
  else if(component == 1)
    result = -4.0*pi*pi*VISCOSITY*std::sin(2.0*pi*p[0])*std::exp(-4.0*pi*pi*VISCOSITY*t);
#endif

  // Beltrami flow
#ifdef BELTRAMI
  const double pi = numbers::PI;
  const double a = 0.25*pi;
  const double d = 2*a;
  if (component == 0)
    result = a*VISCOSITY*d*d*(std::exp(a*p[0])*std::sin(a*p[1]+d*p[2]) + std::exp(a*p[2])*std::cos(a*p[0]+d*p[1]))*std::exp(-VISCOSITY*d*d*t);
  else if (component == 1)
    result = a*VISCOSITY*d*d*(std::exp(a*p[1])*std::sin(a*p[2]+d*p[0]) + std::exp(a*p[0])*std::cos(a*p[1]+d*p[2]))*std::exp(-VISCOSITY*d*d*t);
  else if (component == 2)
    result = a*VISCOSITY*d*d*(std::exp(a*p[2])*std::sin(a*p[0]+d*p[1]) + std::exp(a*p[1])*std::cos(a*p[2]+d*p[0]))*std::exp(-VISCOSITY*d*d*t);
#endif

  // Stokes problem (Guermond,2003 & 2006)
#ifdef STOKES
  const double pi = numbers::PI;
  double cost = std::cos(t);
  double sinx = std::sin(pi*p[0]);
  double siny = std::sin(pi*p[1]);
  double sin2x = std::sin(2.*pi*p[0]);
  double sin2y = std::sin(2.*pi*p[1]);
  if (component == 0)
    result = pi*cost*sin2y*pow(sinx,2.);
  else if (component == 1)
    result = -pi*cost*sin2x*pow(siny,2.);
#endif

  // flow past cylinder
#ifdef FLOW_PAST_CYLINDER
//  if(component == 0 && std::abs(p[0]-(dim==2 ? 0.3 : 0.0))<1.e-12)
//  {
//    const double pi = numbers::PI;
//    const double H = 0.41;
//    double coefficient = Utilities::fixed_power<dim-1>(4.) * Um / Utilities::fixed_power<2*dim-2>(H);
//    result = coefficient * p[1] * (H-p[1]) * std::cos(pi*t/END_TIME)*pi/END_TIME;
//      if (dim == 3)
//        result *= p[2] * (H-p[2]);
//  }
#endif

  return result;
  }

  template<int dim, int fe_degree, int fe_degree_p, int fe_degree_xwall, int n_q_points_1d_xwall> struct NavierStokesViscousMatrix;

  struct SimpleSpaldingsLaw
  {
    static
  double SpaldingsLaw(double dist, double utau)
  {
    //watch out, this is not exactly Spalding's law but psi=u_+*k, which saves quite some multiplications
    const double yplus=dist*utau/VISCOSITY;
    double psi=0.0;


    if(yplus>11.0)//this is approximately where the intersection of log law and linear region lies
      psi=log(yplus)+5.17*0.41;
    else
      psi=yplus*0.41;

    double inc=10.0;
    double fn=10.0;
    int count=0;
    bool converged = false;
    while(not converged)
    {
      const double psiquad=psi*psi;
      const double exppsi=std::exp(psi);
      const double expmkmb=std::exp(-0.41*5.17);
             fn=-yplus + psi*(1./0.41)+(expmkmb)*(exppsi-(1.0)-psi-psiquad*(0.5) - psiquad*psi/(6.0) - psiquad*psiquad/(24.0));
             double dfn= 1/0.41+expmkmb*(exppsi-(1.0)-psi-psiquad*(0.5) - psiquad*psi/(6.0));

      inc=fn/dfn;

      psi-=inc;

      bool test=false;
      //do loop for all if one of the values is not converged
        if((std::abs(inc)>1.0E-14 && abs(fn)>1.0E-14&&1000>count++))
            test=true;

      converged = not test;
    }

    return psi;

    //Reichardt's law 1951
    // return (1.0/k_*log(1.0+0.4*yplus)+7.8*(1.0-exp(-yplus/11.0)-(yplus/11.0)*exp(-yplus/3.0)))*k_;
  }
  };

  template <int dim, int n_q_points_1d, typename Number>
    class EvaluationXWall
    {

    public:
    EvaluationXWall (const MatrixFree<dim,Number> &matrix_free,
                        const parallel::distributed::Vector<double>& wdist,
                        const parallel::distributed::Vector<double>& tauw):
                          mydata(matrix_free),
                          wdist(wdist),
                          tauw(tauw),
                          evaluate_value(true),
                          evaluate_gradient(true),
                          evaluate_hessian(false),
                          k(0.41),
                          km1(1.0/k),
                          B(5.17),
                          expmkmb(exp(-k*B))
      {};

    void reinit(AlignedVector<VectorizedArray<Number> > qp_wdist,
        AlignedVector<VectorizedArray<Number> > qp_tauw,
        AlignedVector<Tensor<1,dim,VectorizedArray<Number> > > qp_gradwdist,
        AlignedVector<Tensor<1,dim,VectorizedArray<Number> > > qp_gradtauw,
        unsigned int n_q_points,
        std::vector<bool> enriched_components)
    {

      qp_enrichment.resize(n_q_points);
      qp_grad_enrichment.resize(n_q_points);
      for(unsigned int q=0;q<n_q_points;++q)
      {
        qp_enrichment[q] =  EnrichmentShapeDer(qp_wdist[q], qp_tauw[q],
            qp_gradwdist[q], qp_gradtauw[q],&(qp_grad_enrichment[q]), enriched_components);

        for (unsigned int v=0; v<VectorizedArray<Number>::n_array_elements; ++v)
        {
          if(not enriched_components.at(v))
          {
            qp_enrichment[q][v] = 0.0;
            for (unsigned int d = 0; d<dim; d++)
              qp_grad_enrichment[q][d][v] = 0.0;
          }

        }
      }

    };

    void evaluate(const bool evaluate_val,
               const bool evaluate_grad,
               const bool evaluate_hess = false)
    {
      evaluate_value = evaluate_val;
      evaluate_gradient = evaluate_grad;
      //second derivative not implemented yet
      evaluate_hessian = evaluate_hess;
      Assert(not evaluate_hessian,ExcInternalError());
    }
    VectorizedArray<Number> enrichment(unsigned int q){return qp_enrichment[q];}
    Tensor<1,dim,VectorizedArray<Number> > enrichment_gradient(unsigned int q){return qp_grad_enrichment[q];}
    protected:
    VectorizedArray<Number> EnrichmentShapeDer(VectorizedArray<Number> wdist, VectorizedArray<Number> tauw,
        Tensor<1,dim,VectorizedArray<Number> > gradwdist, Tensor<1,dim,VectorizedArray<Number> > gradtauw,
        Tensor<1,dim,VectorizedArray<Number> >* gradpsi, std::vector<bool> enriched_components)
      {
           VectorizedArray<Number> density = make_vectorized_array(1.0);
//        //calculate transformation ---------------------------------------

         Tensor<1,dim,VectorizedArray<Number> > gradtrans;

         const VectorizedArray<Number> utau=std::sqrt(tauw*make_vectorized_array(1.0)/density);
         const VectorizedArray<Number> fac=make_vectorized_array(0.5)/std::sqrt(density*tauw);
         const VectorizedArray<Number> wdistfac=wdist*fac;
//
         for(unsigned int sdm=0;sdm < dim;++sdm)
           gradtrans[sdm]=(utau*gradwdist[sdm]+wdistfac*gradtauw[sdm])*make_vectorized_array(1.0/VISCOSITY);

         //get enrichment function and scalar derivatives
           VectorizedArray<Number> psigp = SpaldingsLaw(wdist, utau, enriched_components)*make_vectorized_array(1.0);
           VectorizedArray<Number> derpsigpsc=DerSpaldingsLaw(psigp)*make_vectorized_array(1.0);
//         //calculate final derivatives
         Tensor<1,dim,VectorizedArray<Number> > gradpsiq;
         for(int sdm=0;sdm < dim;++sdm)
         {
           gradpsiq[sdm]=derpsigpsc*gradtrans[sdm];
         }

         (*gradpsi)=gradpsiq;

        return psigp;
      }

      const MatrixFree<dim,Number> &mydata;

    const parallel::distributed::Vector<double>& wdist;
    const parallel::distributed::Vector<double>& tauw;

    private:

    bool evaluate_value;
    bool evaluate_gradient;
    bool evaluate_hessian;

    const Number k;
    const Number km1;
    const Number B;
    const Number expmkmb;

    AlignedVector<VectorizedArray<Number> > qp_enrichment;
    AlignedVector<Tensor<1,dim,VectorizedArray<Number> > > qp_grad_enrichment;


      VectorizedArray<Number> SpaldingsLaw(VectorizedArray<Number> dist, VectorizedArray<Number> utau, std::vector<bool> enriched_components)
      {
        //watch out, this is not exactly Spalding's law but psi=u_+*k, which saves quite some multiplications
        const VectorizedArray<Number> yplus=dist*utau*make_vectorized_array(1.0/VISCOSITY);
        VectorizedArray<Number> psi=make_vectorized_array(0.0);

        for (unsigned int v=0; v<VectorizedArray<Number>::n_array_elements; ++v)
        {
          if(enriched_components.at(v))
          {
            if(yplus[v]>11.0)//this is approximately where the intersection of log law and linear region lies
              psi[v]=log(yplus[v])+B*k;
            else
              psi[v]=yplus[v]*k;
          }
          else
            psi[v] = 0.0;
        }

        VectorizedArray<Number> inc=make_vectorized_array(10.0);
        VectorizedArray<Number> fn=make_vectorized_array(10.0);
        int count=0;
        bool converged = false;
        while(not converged)
        {
          VectorizedArray<Number> psiquad=psi*psi;
          VectorizedArray<Number> exppsi=std::exp(psi);
                 fn=-yplus + psi*make_vectorized_array(km1)+make_vectorized_array(expmkmb)*(exppsi-make_vectorized_array(1.0)-psi-psiquad*make_vectorized_array(0.5) - psiquad*psi/make_vectorized_array(6.0) - psiquad*psiquad/make_vectorized_array(24.0));
                 VectorizedArray<Number> dfn= km1+expmkmb*(exppsi-make_vectorized_array(1.0)-psi-psiquad*make_vectorized_array(0.5) - psiquad*psi/make_vectorized_array(6.0));

          inc=fn/dfn;

          psi-=inc;

          bool test=false;
          //do loop for all if one of the values is not converged
          for (unsigned int v=0; v<VectorizedArray<Number>::n_array_elements; ++v)
          {
            if(enriched_components.at(v))
              if((std::abs(inc[v])>1.0E-14 && abs(fn[v])>1.0E-14&&1000>count++))
                test=true;
          }
          converged = not test;
        }

        return psi;

        //Reichardt's law 1951
        // return (1.0/k_*log(1.0+0.4*yplus)+7.8*(1.0-exp(-yplus/11.0)-(yplus/11.0)*exp(-yplus/3.0)))*k_;
      }

      VectorizedArray<Number> DerSpaldingsLaw(VectorizedArray<Number> psi)
      {
        //derivative with respect to y+!
        //spaldings law according to paper (derivative)
        return make_vectorized_array(1.0)/(make_vectorized_array(1.0/k)+make_vectorized_array(expmkmb)*(std::exp(psi)-make_vectorized_array(1.0)-psi-psi*psi*make_vectorized_array(0.5)-psi*psi*psi/make_vectorized_array(6.0)));

      // Reichardt's law
      //  double yplus=dist*utau*viscinv_;
      //  return (0.4/(k_*(1.0+0.4*yplus))+7.8*(1.0/11.0*exp(-yplus/11.0)-1.0/11.0*exp(-yplus/3.0)+yplus/33.0*exp(-yplus/3.0)))*k_;
      }

      Number Der2SpaldingsLaw(Number psi,Number derpsi)
      {
        //derivative with respect to y+!
        //spaldings law according to paper (2nd derivative)
        return -make_vectorized_array(expmkmb)*(exp(psi)-make_vectorized_array(1.)-psi-psi*psi*make_vectorized_array(0.5))*derpsi*derpsi*derpsi;

        // Reichardt's law
      //  double yplus=dist*utau*viscinv_;
      //  return (-0.4*0.4/(k_*(1.0+0.4*yplus)*(1.0+0.4*yplus))+7.8*(-1.0/121.0*exp(-yplus/11.0)+(2.0/33.0-yplus/99.0)*exp(-yplus/3.0)))*k_;
      }
    };

  template <int dim, int fe_degree = 1, int fe_degree_xwall = 1, int n_q_points_1d = fe_degree+1,
              int n_components_ = 1, typename Number = double >
    class FEEvaluationXWall : public EvaluationXWall<dim,n_q_points_1d, Number>
    {
      typedef FEEvaluation<dim,fe_degree,n_q_points_1d,n_components_,Number> BaseClass;
      typedef Number                            number_type;
      typedef typename BaseClass::value_type    value_type;
      typedef typename BaseClass::gradient_type gradient_type;

public:
    FEEvaluationXWall (const MatrixFree<dim,Number> &matrix_free,
                        const parallel::distributed::Vector<double>& wdist,
                        const parallel::distributed::Vector<double>& tauw,
                        const unsigned int            fe_no = 0,
                        const unsigned int            quad_no = 0):
                          EvaluationXWall<dim,n_q_points_1d, Number>::EvaluationXWall(matrix_free, wdist, tauw),
                          fe_eval(),
                          fe_eval_xwall(),
                          fe_eval_tauw(),
                          values(),
                          gradients(),
                          std_dofs_per_cell(0),
                          dofs_per_cell(0),
                          tensor_dofs_per_cell(0),
                          n_q_points(0),
                          enriched(false)
      {
        {
          FEEvaluation<dim,fe_degree,n_q_points_1d,n_components_,Number> fe_eval_tmp(matrix_free,fe_no,quad_no);
          fe_eval.resize(1,fe_eval_tmp);
        }
#ifdef XWALL
        {
          FEEvaluation<dim,fe_degree_xwall,n_q_points_1d,n_components_,Number> fe_eval_xwall_tmp(matrix_free,3,quad_no);
          fe_eval_xwall.resize(1,fe_eval_xwall_tmp);
        }
#endif
        {
          FEEvaluation<dim,1,n_q_points_1d,1,double> fe_eval_tauw_tmp(matrix_free,2,quad_no);
          fe_eval_tauw.resize(1,fe_eval_tauw_tmp);
        }
        values.resize(fe_eval[0].n_q_points,value_type());
        gradients.resize(fe_eval[0].n_q_points,gradient_type());
        n_q_points = fe_eval[0].n_q_points;
      };

      void reinit(const unsigned int cell)
      {
#ifdef XWALL
        {
          enriched = false;
          values.resize(fe_eval[0].n_q_points,value_type());
          gradients.resize(fe_eval[0].n_q_points,gradient_type());
  //        decide if we have an enriched element via the y component of the cell center
          for (unsigned int v=0; v<EvaluationXWall<dim,n_q_points_1d, Number>::mydata.n_components_filled(cell); ++v)
          {
            typename DoFHandler<dim>::cell_iterator dcell = EvaluationXWall<dim,n_q_points_1d, Number>::mydata.get_cell_iterator(cell, v);
//            std::cout << ((dcell->center()[1] > (1.0-MAX_WDIST_XWALL)) || (dcell->center()[1] <(-1.0 + MAX_WDIST_XWALL))) << std::endl;
            if ((dcell->center()[1] > (1.0-MAX_WDIST_XWALL)) || (dcell->center()[1] <(-1.0 + MAX_WDIST_XWALL)))
              enriched = true;
          }
          enriched_components.resize(VectorizedArray<Number>::n_array_elements);
          for (unsigned int v=0; v<VectorizedArray<Number>::n_array_elements; ++v)
            enriched_components.at(v) = false;
          if(enriched)
          {
            //store, exactly which component of the vectorized array is enriched
            for (unsigned int v=0; v<EvaluationXWall<dim,n_q_points_1d, Number>::mydata.n_components_filled(cell); ++v)
            {
              typename DoFHandler<dim>::cell_iterator dcell = EvaluationXWall<dim,n_q_points_1d, Number>::mydata.get_cell_iterator(cell, v);
              if ((dcell->center()[1] > (1.0-MAX_WDIST_XWALL)) || (dcell->center()[1] <(-1.0 + MAX_WDIST_XWALL)))
                  enriched_components.at(v) = true;
            }

            //initialize the enrichment function
            {
              fe_eval_tauw[0].reinit(cell);
              //get wall distance and wss at quadrature points
              fe_eval_tauw[0].read_dof_values(EvaluationXWall<dim,n_q_points_1d, Number>::wdist);
              fe_eval_tauw[0].evaluate(true, true);

              AlignedVector<VectorizedArray<Number> > cell_wdist;
              AlignedVector<Tensor<1,dim,VectorizedArray<Number> > > cell_gradwdist;
              cell_wdist.resize(fe_eval_tauw[0].n_q_points);
              cell_gradwdist.resize(fe_eval_tauw[0].n_q_points);
              for(unsigned int q=0;q<fe_eval_tauw[0].n_q_points;++q)
              {
                cell_wdist[q] = fe_eval_tauw[0].get_value(q);
                cell_gradwdist[q] = fe_eval_tauw[0].get_gradient(q);
              }

              fe_eval_tauw[0].read_dof_values(EvaluationXWall<dim,n_q_points_1d, Number>::tauw);

              fe_eval_tauw[0].evaluate(true, true);

              AlignedVector<VectorizedArray<Number> > cell_tauw;
              AlignedVector<Tensor<1,dim,VectorizedArray<Number> > > cell_gradtauw;

              cell_tauw.resize(fe_eval_tauw[0].n_q_points);
              cell_gradtauw.resize(fe_eval_tauw[0].n_q_points);

              for(unsigned int q=0;q<fe_eval_tauw[0].n_q_points;++q)
              {
                cell_tauw[q] = fe_eval_tauw[0].get_value(q);
                for (unsigned int v=0; v<VectorizedArray<Number>::n_array_elements; ++v)
                {
                  if(enriched_components.at(v))
                    Assert( fe_eval_tauw[0].get_value(q)[v] > 1.0e-9 ,ExcInternalError());
                }

                cell_gradtauw[q] = fe_eval_tauw[0].get_gradient(q);
              }
              EvaluationXWall<dim,n_q_points_1d, Number>::reinit(cell_wdist, cell_tauw, cell_gradwdist, cell_gradtauw, fe_eval_tauw[0].n_q_points,enriched_components);
            }
          }
          fe_eval_xwall[0].reinit(cell);
        }
#endif
        fe_eval[0].reinit(cell);
        std_dofs_per_cell = fe_eval[0].dofs_per_cell;
#ifdef XWALL
        if(enriched)
        {
          dofs_per_cell = fe_eval[0].dofs_per_cell + fe_eval_xwall[0].dofs_per_cell;
          tensor_dofs_per_cell = fe_eval[0].tensor_dofs_per_cell + fe_eval_xwall[0].tensor_dofs_per_cell;
        }
        else
        {
          dofs_per_cell = fe_eval[0].dofs_per_cell;
          tensor_dofs_per_cell = fe_eval[0].tensor_dofs_per_cell;
        }
#else
        dofs_per_cell = fe_eval[0].dofs_per_cell;
        tensor_dofs_per_cell = fe_eval[0].tensor_dofs_per_cell;
#endif
      }

      VectorizedArray<double> * begin_dof_values()
    {
        return fe_eval[0].begin_dof_values();
    }

      void read_dof_values (const parallel::distributed::Vector<double> &src, const parallel::distributed::Vector<double> &src_xwall)
      {

        fe_eval[0].read_dof_values(src);
#ifdef XWALL
        fe_eval_xwall[0].read_dof_values(src_xwall);
#endif
      }

      void read_dof_values (const std::vector<parallel::distributed::Vector<double> > &src, unsigned int i,const std::vector<parallel::distributed::Vector<double> > &src_xwall, unsigned int j)
      {
        fe_eval[0].read_dof_values(src,i);
#ifdef XWALL
        fe_eval_xwall[0].read_dof_values(src_xwall,j);
#endif
      }
      void read_dof_values (const parallel::distributed::BlockVector<double> &src, unsigned int i,const parallel::distributed::BlockVector<double> &src_xwall, unsigned int j)
      {
        fe_eval[0].read_dof_values(src,i);
#ifdef XWALL
        fe_eval_xwall[0].read_dof_values(src_xwall,j);
#endif
      }

      void evaluate(const bool evaluate_val,
                 const bool evaluate_grad,
                 const bool evaluate_hess = false)
      {
        fe_eval[0].evaluate(evaluate_val,evaluate_grad,evaluate_hess);
#ifdef XWALL
          if(enriched)
          {
            gradients.resize(fe_eval[0].n_q_points,gradient_type());
            values.resize(fe_eval[0].n_q_points,value_type());
            fe_eval_xwall[0].evaluate(true,evaluate_grad);
            //this function is quite nasty because deal.ii doesn't seem to be made for enrichments
            EvaluationXWall<dim,n_q_points_1d,Number>::evaluate(evaluate_val,evaluate_grad,evaluate_hess);
            //evaluate gradient
            if(evaluate_grad)
            {
              gradient_type submitgradient = gradient_type();
              gradient_type gradient = gradient_type();
              //there are 2 parts due to chain rule
              for(unsigned int q=0;q<fe_eval[0].n_q_points;++q)
              {
                submitgradient = gradient_type();
                gradient = fe_eval_xwall[0].get_gradient(q)*EvaluationXWall<dim,n_q_points_1d,Number>::enrichment(q);
                val_enrgrad_to_grad(gradient, q);
                //delete enrichment part where not needed
                //this is essential, code won't work otherwise
                for (unsigned int v=0; v<VectorizedArray<Number>::n_array_elements; ++v)
                  if(enriched_components.at(v))
                    add_array_component_to_gradient(submitgradient,gradient,v);
                gradients[q] = submitgradient;
              }
            }
            if(evaluate_val)
            {
              for(unsigned int q=0;q<fe_eval[0].n_q_points;++q)
              {
                value_type finalvalue = fe_eval_xwall[0].get_value(q)*EvaluationXWall<dim,n_q_points_1d,Number>::enrichment(q);
                value_type submitvalue = value_type();
                //delete enrichment part where not needed
                //this is essential, code won't work otherwise
                for (unsigned int v=0; v<VectorizedArray<Number>::n_array_elements; ++v)
                  if(enriched_components.at(v))
                    add_array_component_to_value(submitvalue,finalvalue,v);
                values[q]=submitvalue;
              }
            }
          }
#endif
      }

      void val_enrgrad_to_grad(Tensor<2,dim,VectorizedArray<Number> >& grad, unsigned int q)
      {
        for(unsigned int j=0;j<dim;++j)
        {
          for(unsigned int i=0;i<dim;++i)
          {
            grad[j][i] += fe_eval_xwall[0].get_value(q)[j]*EvaluationXWall<dim,n_q_points_1d,Number>::enrichment_gradient(q)[i];
          }
        }
      }
      void val_enrgrad_to_grad(Tensor<1,dim,VectorizedArray<Number> >& grad, unsigned int q)
      {
        for(unsigned int i=0;i<dim;++i)
        {
          grad[i] += fe_eval_xwall[0].get_value(q)*EvaluationXWall<dim,n_q_points_1d,Number>::enrichment_gradient(q)[i];
        }
      }


      void submit_value(const value_type val_in,
          const unsigned int q_point)
      {
        fe_eval[0].submit_value(val_in,q_point);
#ifdef XWALL
        values[q_point] = value_type();
          if(enriched)
            values[q_point] = val_in;
#endif
      }
      void submit_value(const Tensor<1,1,VectorizedArray<Number> > val_in,
          const unsigned int q_point)
      {
        fe_eval[0].submit_value(val_in[0],q_point);
#ifdef XWALL
        values[q_point] = value_type();
          if(enriched)
            values[q_point] = val_in[0];
#endif
      }

      void submit_gradient(const gradient_type grad_in,
          const unsigned int q_point)
      {
        fe_eval[0].submit_gradient(grad_in,q_point);
#ifdef XWALL
        gradients[q_point] = gradient_type();
        if(enriched)
          gradients[q_point] = grad_in;
#endif
      }

      void value_type_unit(VectorizedArray<Number>* test)
        {
          *test = make_vectorized_array(1.);
        }

      void value_type_unit(Tensor<1,n_components_,VectorizedArray<Number> >* test)
        {
          for(unsigned int i = 0; i< n_components_; i++)
            (*test)[i] = make_vectorized_array(1.);
        }

      void print_value_type_unit(VectorizedArray<Number> test)
        {
          std::cout << test[0] << std::endl;
        }

      void print_value_type_unit(Tensor<1,n_components_,VectorizedArray<Number> > test)
        {
          for(unsigned int i = 0; i< n_components_; i++)
            std::cout << test[i][0] << "  ";
          std::cout << std::endl;
        }

      value_type get_value(const unsigned int q_point)
      {
#ifdef XWALL
        if(enriched)
          return values[q_point] + fe_eval[0].get_value(q_point);
#endif
          return fe_eval[0].get_value(q_point);
      }
      void add_array_component_to_value(VectorizedArray<Number>& val,const VectorizedArray<Number>& toadd, unsigned int v)
      {
        val[v] += toadd[v];
      }
      void add_array_component_to_value(Tensor<1,n_components_,VectorizedArray<Number> >& val,const Tensor<1,n_components_,VectorizedArray<Number> >& toadd, unsigned int v)
      {
        for (unsigned int d = 0; d<n_components_; d++)
          val[d][v] += toadd[d][v];
      }


      gradient_type get_gradient (const unsigned int q_point)
      {
#ifdef XWALL
          if(enriched)
            return fe_eval[0].get_gradient(q_point) + gradients[q_point];
#endif
        return fe_eval[0].get_gradient(q_point);
      }

      gradient_type get_symmetric_gradient (const unsigned int q_point)
      {
        return make_symmetric(get_gradient(q_point));
      }

      void add_array_component_to_gradient(Tensor<2,dim,VectorizedArray<Number> >& grad,const Tensor<2,dim,VectorizedArray<Number> >& toadd, unsigned int v)
      {
        for (unsigned int comp = 0; comp<dim; comp++)
          for (unsigned int d = 0; d<dim; d++)
            grad[comp][d][v] += toadd[comp][d][v];
      }
      void add_array_component_to_gradient(Tensor<1,dim,VectorizedArray<Number> >& grad,const Tensor<1,dim,VectorizedArray<Number> >& toadd, unsigned int v)
      {
        for (unsigned int d = 0; d<n_components_; d++)
          grad[d][v] += toadd[d][v];
      }

      Tensor<2,dim,VectorizedArray<Number> > make_symmetric(const Tensor<2,dim,VectorizedArray<Number> >& grad)
    {
        Tensor<2,dim,VectorizedArray<Number> > symgrad;
        for (unsigned int i = 0; i<dim; i++)
          for (unsigned int j = 0; j<dim; j++)
            symgrad[i][j] =  grad[i][j] + grad[j][i];
        return symgrad;
    }

    Tensor<1,dim,VectorizedArray<Number> > make_symmetric(const Tensor<1,dim,VectorizedArray<Number> >& grad)
      {
          Tensor<1,dim,VectorizedArray<Number> > symgrad;
          Assert(false, ExcInternalError());
          return symgrad;
      }

      void integrate (const bool integrate_val,
                      const bool integrate_grad)
      {
#ifdef XWALL
        {
          if(enriched)
          {
            AlignedVector<value_type> tmp_values(fe_eval[0].n_q_points,value_type());
            if(integrate_val)
              for(unsigned int q=0;q<fe_eval[0].n_q_points;++q)
                tmp_values[q]=values[q]*EvaluationXWall<dim,n_q_points_1d,Number>::enrichment(q);
            //this function is quite nasty because deal.ii doesn't seem to be made for enrichments
            //the scalar product of the second part of the gradient is computed directly and added to the value
            if(integrate_grad)
            {
              //first, zero out all non-enriched vectorized array components
              grad_enr_to_val(tmp_values, gradients);

              for(unsigned int q=0;q<fe_eval[0].n_q_points;++q)
                fe_eval_xwall[0].submit_gradient(gradients[q]*EvaluationXWall<dim,n_q_points_1d,Number>::enrichment(q),q);
            }

            for(unsigned int q=0;q<fe_eval[0].n_q_points;++q)
              fe_eval_xwall[0].submit_value(tmp_values[q],q);
            //integrate
            fe_eval_xwall[0].integrate(true,integrate_grad);
          }
        }
#endif
        fe_eval[0].integrate(integrate_val, integrate_grad);
      }

      void grad_enr_to_val(AlignedVector<Tensor<1,dim,VectorizedArray<Number> > >& tmp_values, AlignedVector<Tensor<2,dim,VectorizedArray<Number> > >& gradient)
      {
        for(unsigned int q=0;q<fe_eval[0].n_q_points;++q)
        {
          for(int j=0; j<dim;++j)//comp
          {
            for(int i=0; i<dim;++i)//dim
            {
              tmp_values[q][j] += gradient[q][j][i]*EvaluationXWall<dim,n_q_points_1d,Number>::enrichment_gradient(q)[i];
            }
          }
        }
      }
      void grad_enr_to_val(AlignedVector<VectorizedArray<Number> >& tmp_values, AlignedVector<Tensor<1,dim,VectorizedArray<Number> > >& gradient)
      {
        for(unsigned int q=0;q<fe_eval[0].n_q_points;++q)
        {
          for(int i=0; i<dim;++i)//dim
          {
            tmp_values[q] += gradient[q][i]*EvaluationXWall<dim,n_q_points_1d,Number>::enrichment_gradient(q)[i];
          }
        }
      }

      void distribute_local_to_global (parallel::distributed::Vector<double> &dst, parallel::distributed::Vector<double> &dst_xwall)
      {
        fe_eval[0].distribute_local_to_global(dst);
#ifdef XWALL
        if(enriched)
          fe_eval_xwall[0].distribute_local_to_global(dst_xwall);
#endif
      }

      void distribute_local_to_global (std::vector<parallel::distributed::Vector<double> > &dst, unsigned int i,std::vector<parallel::distributed::Vector<double> > &dst_xwall, unsigned int j)
      {
        fe_eval[0].distribute_local_to_global(dst,i);
#ifdef XWALL
        if(enriched)
          fe_eval_xwall[0].distribute_local_to_global(dst_xwall,j);
#endif
      }

      void distribute_local_to_global (parallel::distributed::BlockVector<double> &dst, unsigned int i,parallel::distributed::BlockVector<double> &dst_xwall, unsigned int j)
      {
        fe_eval[0].distribute_local_to_global(dst,i);
#ifdef XWALL
        if(enriched)
          fe_eval_xwall[0].distribute_local_to_global(dst_xwall,j);
#endif
      }

      void set_dof_values (parallel::distributed::Vector<double> &dst, parallel::distributed::Vector<double> &dst_xwall)
      {
        fe_eval[0].set_dof_values(dst);
#ifdef XWALL
        if(enriched)
          fe_eval_xwall[0].set_dof_values(dst_xwall);
#endif
      }

      void set_dof_values (std::vector<parallel::distributed::Vector<double> > &dst, unsigned int i,std::vector<parallel::distributed::Vector<double> > &dst_xwall, unsigned int j)
      {
        fe_eval[0].set_dof_values(dst,i);
#ifdef XWALL
        if(enriched)
          fe_eval_xwall[0].set_dof_values(dst_xwall,j);
#endif
      }

      void fill_JxW_values(AlignedVector<VectorizedArray<Number> > &JxW_values) const
      {
        fe_eval[0].fill_JxW_values(JxW_values);
      }

      Point<dim,VectorizedArray<Number> > quadrature_point(unsigned int q)
      {
        return fe_eval[0].quadrature_point(q);
      }

      VectorizedArray<Number> get_divergence(unsigned int q)
    {
#ifdef XWALL
        if(enriched)
        {
          VectorizedArray<Number> div_enr= make_vectorized_array(0.0);
          for (unsigned int i=0;i<dim;i++)
            div_enr += gradients[q][i][i];
          return fe_eval[0].get_divergence(q) + div_enr;
        }
#endif
        return fe_eval[0].get_divergence(q);
    }

    Tensor<1,dim==2?1:dim,VectorizedArray<Number> >
    get_curl (const unsigned int q_point) const
     {
#ifdef XWALL
      if(enriched)
      {
        // copy from generic function into dim-specialization function
        const Tensor<2,dim,VectorizedArray<Number> > grad = gradients[q_point];
        Tensor<1,dim==2?1:dim,VectorizedArray<Number> > curl;
        switch (dim)
          {
          case 1:
            Assert (false,
                    ExcMessage("Computing the curl in 1d is not a useful operation"));
            break;
          case 2:
            curl[0] = grad[1][0] - grad[0][1];
            break;
          case 3:
            curl[0] = grad[2][1] - grad[1][2];
            curl[1] = grad[0][2] - grad[2][0];
            curl[2] = grad[1][0] - grad[0][1];
            break;
          default:
            Assert (false, ExcNotImplemented());
            break;
          }
        return fe_eval[0].get_curl(q_point) + curl;
      }
#endif
      return fe_eval[0].get_curl(q_point);
     }
    VectorizedArray<Number> read_cellwise_dof_value (unsigned int j)
    {
#ifdef XWALL
      if(enriched)
      {
        VectorizedArray<Number> returnvalue = make_vectorized_array(0.0);
        if(j<fe_eval[0].dofs_per_cell*n_components_)
          returnvalue =  fe_eval[0].begin_dof_values()[j];
        else
        {
          returnvalue = fe_eval_xwall[0].begin_dof_values()[j-fe_eval[0].dofs_per_cell*n_components_];
        }
        return returnvalue;
      }
      else
        return fe_eval[0].begin_dof_values()[j];
#else

      return fe_eval[0].begin_dof_values()[j];
#endif
    }
    void write_cellwise_dof_value (unsigned int j, Number value, unsigned int v)
    {
#ifdef XWALL
      if(enriched)
      {
        if(j<fe_eval[0].dofs_per_cell*n_components_)
          fe_eval[0].begin_dof_values()[j][v] = value;
        else
          fe_eval_xwall[0].begin_dof_values()[j-fe_eval[0].dofs_per_cell*n_components_][v] = value;
      }
      else
        fe_eval[0].begin_dof_values()[j][v]=value;
      return;
#else
      fe_eval[0].begin_dof_values()[j][v]=value;
      return;
#endif
    }
    void write_cellwise_dof_value (unsigned int j, VectorizedArray<Number> value)
    {
#ifdef XWALL
      if(enriched)
      {
        if(j<fe_eval[0].dofs_per_cell*n_components_)
          fe_eval[0].begin_dof_values()[j] = value;
        else
          fe_eval_xwall[0].begin_dof_values()[j-fe_eval[0].dofs_per_cell*n_components_] = value;
      }
      else
        fe_eval[0].begin_dof_values()[j]=value;
      return;
#else
      fe_eval[0].begin_dof_values()[j]=value;
      return;
#endif
    }
    bool component_enriched(unsigned int v)
    {
      if(not enriched)
        return false;
      else
        return enriched_components.at(v);
    }

    void evaluate_eddy_viscosity(const std::vector<parallel::distributed::Vector<double> > &solution_n, unsigned int cell)
    {
      eddyvisc.resize(n_q_points);
      if(CS > 1e-10)
      {
        const VectorizedArray<Number> Cs = make_vectorized_array(CS);
        VectorizedArray<Number> hfac = make_vectorized_array(1.0/(double)fe_degree);
        fe_eval_tauw[0].reinit(cell);
        {
          VectorizedArray<Number> volume = make_vectorized_array(0.);
          {
            AlignedVector<VectorizedArray<Number> > JxW_values;
            JxW_values.resize(fe_eval_tauw[0].n_q_points);
            fe_eval_tauw[0].fill_JxW_values(JxW_values);
            for (unsigned int q=0; q<fe_eval_tauw[0].n_q_points; ++q)
              volume += JxW_values[q];
          }
          reinit(cell);
          read_dof_values(solution_n,0,solution_n,dim+1);
          evaluate (false,true,false);
          AlignedVector<VectorizedArray<Number> > wdist;
          wdist.resize(fe_eval_tauw[0].n_q_points);
          fe_eval_tauw[0].read_dof_values(EvaluationXWall<dim,n_q_points_1d, Number>::wdist);
          fe_eval_tauw[0].evaluate(true,false,false);
          for (unsigned int q=0; q<fe_eval_tauw[0].n_q_points; ++q)
            wdist[q] = fe_eval_tauw[0].get_value(q);
          fe_eval_tauw[0].reinit(cell);
          fe_eval_tauw[0].read_dof_values(EvaluationXWall<dim,n_q_points_1d, Number>::tauw);
          fe_eval_tauw[0].evaluate(true,false,false);

          const VectorizedArray<Number> hvol = std::pow(volume, 1./(double)dim) * hfac;

          for (unsigned int q=0; q<n_q_points; ++q)
          {
            Tensor<2,dim,VectorizedArray<Number> > s = get_symmetric_gradient(q);

            VectorizedArray<Number> snorm = make_vectorized_array(0.);
            for (unsigned int i = 0; i<dim ; i++)
              for (unsigned int j = 0; j<dim ; j++)
                snorm += (s[i][j])*(s[i][j]);
            snorm *= make_vectorized_array<Number>(0.5);
            //simple wall correction
            VectorizedArray<Number> fmu = (1.-std::exp(-wdist[q]/VISCOSITY*std::sqrt(fe_eval_tauw[0].get_value(q))*0.04));
            VectorizedArray<Number> lm = Cs*hvol*fmu;
            eddyvisc[q]= make_vectorized_array(VISCOSITY) + lm*lm*std::sqrt(snorm);
          }
        }
        //initialize again to get a clean version
        reinit(cell);
      }
#ifdef XWALL
      else if (ML>0.1 && enriched)
      {
        fe_eval_tauw[0].reinit(cell);
        {
          read_dof_values(solution_n,0,solution_n,dim+1);
          evaluate (false,true,false);
          AlignedVector<VectorizedArray<Number> > wdist;
          wdist.resize(fe_eval_tauw[0].n_q_points);
          fe_eval_tauw[0].read_dof_values(EvaluationXWall<dim,n_q_points_1d, Number>::wdist);
          fe_eval_tauw[0].evaluate(true,false,false);
          for (unsigned int q=0; q<fe_eval_tauw[0].n_q_points; ++q)
            wdist[q] = fe_eval_tauw[0].get_value(q);
          fe_eval_tauw[0].reinit(cell);
          fe_eval_tauw[0].read_dof_values(EvaluationXWall<dim,n_q_points_1d, Number>::tauw);
          fe_eval_tauw[0].evaluate(true,false,false);

          for (unsigned int q=0; q<n_q_points; ++q)
          {
            Tensor<2,dim,VectorizedArray<Number> > s = get_gradient(q);
            Tensor<2,dim,VectorizedArray<Number> > om;
            for (unsigned int i=0; i<dim;i++)
              for (unsigned int j=0;j<dim;j++)
                om[i][j]=0.5*(s[i][j]-s[j][i]);

            VectorizedArray<Number> osum = make_vectorized_array(0.);
            for (unsigned int i=0; i<dim;i++)
              for (unsigned int j=0;j<dim;j++)
                osum += om[i][j]*om[i][j];
            VectorizedArray<Number> onorm = std::sqrt(2.*osum);

            //simple wall correction
            VectorizedArray<Number> l = 0.41*wdist[q]*(1.-std::exp(-wdist[q]/VISCOSITY*std::sqrt(fe_eval_tauw[0].get_value(q))*0.04));
            VectorizedArray<Number> vt = l*l*onorm;
            for (unsigned int v=0; v<VectorizedArray<Number>::n_array_elements; ++v)
            {
              if(enriched_components.at(v))
              {
                eddyvisc[q][v]= VISCOSITY + vt[v];
              }
              else
                eddyvisc[q][v]= VISCOSITY;
            }
          }
        }
        //initialize again to get a clean version
        reinit(cell);
    }
#endif
      else
        for (unsigned int q=0; q<n_q_points; ++q)
          eddyvisc[q]= make_vectorized_array(VISCOSITY);

      return;
    }
    private:
      AlignedVector<FEEvaluation<dim,fe_degree,n_q_points_1d,n_components_,Number> > fe_eval;
      AlignedVector<FEEvaluation<dim,fe_degree_xwall,n_q_points_1d,n_components_,Number> > fe_eval_xwall;
      AlignedVector<FEEvaluation<dim,1,n_q_points_1d,1,double> > fe_eval_tauw;
      AlignedVector<value_type> values;
      AlignedVector<gradient_type> gradients;

    public:
      unsigned int std_dofs_per_cell;
      unsigned int dofs_per_cell;
      unsigned int tensor_dofs_per_cell;
      unsigned int n_q_points;
      bool enriched;
      std::vector<bool> enriched_components;
      AlignedVector<VectorizedArray<Number> > eddyvisc;

    };


  template <int dim, int fe_degree = 1, int fe_degree_xwall = 1, int n_q_points_1d = fe_degree+1,
              int n_components_ = 1, typename Number = double >
    class FEFaceEvaluationXWall : public EvaluationXWall<dim,n_q_points_1d, Number>
    {
    public:
      typedef FEFaceEvaluation<dim,fe_degree,n_q_points_1d,n_components_,Number> BaseClass;
      typedef Number                            number_type;
      typedef typename BaseClass::value_type    value_type;
      typedef typename BaseClass::gradient_type gradient_type;

      FEFaceEvaluationXWall (const MatrixFree<dim,Number> &matrix_free,
                        const parallel::distributed::Vector<double>& wdist,
                        const parallel::distributed::Vector<double>& tauw,
                        const bool                    is_left_face = true,
                        const unsigned int            fe_no = 0,
                        const unsigned int            quad_no = 0,
                        const bool                    no_gradients_on_faces = false):
                          EvaluationXWall<dim,n_q_points_1d, Number>::EvaluationXWall(matrix_free, wdist, tauw),
                          fe_eval(matrix_free,is_left_face,fe_no,quad_no,no_gradients_on_faces),
                          fe_eval_xwall(matrix_free,is_left_face,3,quad_no,no_gradients_on_faces),
                          fe_eval_tauw(matrix_free,is_left_face,2,quad_no,no_gradients_on_faces),
                          is_left_face(is_left_face),
                          values(fe_eval.n_q_points),
                          gradients(fe_eval.n_q_points),
                          dofs_per_cell(0),
                          tensor_dofs_per_cell(0),
                          n_q_points(fe_eval.n_q_points),
                          enriched(false)
      {
      };

      void reinit(const unsigned int f)
      {
#ifdef XWALL
        {
          enriched = false;
          values.resize(fe_eval.n_q_points,value_type());
          gradients.resize(fe_eval.n_q_points,gradient_type());
          if(is_left_face)
          {
  //        decide if we have an enriched element via the y component of the cell center
            for (unsigned int v=0; v<VectorizedArray<Number>::n_array_elements &&
              EvaluationXWall<dim,n_q_points_1d, Number>::mydata.faces.at(f).left_cell[v] != numbers::invalid_unsigned_int; ++v)
            {
              typename DoFHandler<dim>::cell_iterator dcell =  EvaluationXWall<dim,n_q_points_1d, Number>::mydata.get_cell_iterator(
                  EvaluationXWall<dim,n_q_points_1d, Number>::mydata.faces.at(f).left_cell[v] / VectorizedArray<Number>::n_array_elements,
                  EvaluationXWall<dim,n_q_points_1d, Number>::mydata.faces.at(f).left_cell[v] % VectorizedArray<Number>::n_array_elements);
                  if ((dcell->center()[1] > (1.0-MAX_WDIST_XWALL)) || (dcell->center()[1] <(-1.0 + MAX_WDIST_XWALL)))
                    enriched = true;
            }
          }
          else
          {
            for (unsigned int v=0; v<VectorizedArray<Number>::n_array_elements &&
              EvaluationXWall<dim,n_q_points_1d, Number>::mydata.faces.at(f).right_cell[v] != numbers::invalid_unsigned_int; ++v)
            {
              typename DoFHandler<dim>::cell_iterator dcell =  EvaluationXWall<dim,n_q_points_1d, Number>::mydata.get_cell_iterator(
                  EvaluationXWall<dim,n_q_points_1d, Number>::mydata.faces.at(f).right_cell[v] / VectorizedArray<Number>::n_array_elements,
                  EvaluationXWall<dim,n_q_points_1d, Number>::mydata.faces.at(f).right_cell[v] % VectorizedArray<Number>::n_array_elements);
                  if ((dcell->center()[1] > (1.0-MAX_WDIST_XWALL)) || (dcell->center()[1] <(-1.0 + MAX_WDIST_XWALL)))
                    enriched = true;
            }
          }
          enriched_components.resize(VectorizedArray<Number>::n_array_elements);
          for (unsigned int v=0; v<VectorizedArray<Number>::n_array_elements; ++v)
            enriched_components.at(v) = false;
          if(enriched)
          {
            //store, exactly which component of the vectorized array is enriched
            if(is_left_face)
            {
              for (unsigned int v=0; v<VectorizedArray<Number>::n_array_elements&&
              EvaluationXWall<dim,n_q_points_1d, Number>::mydata.faces.at(f).left_cell[v] != numbers::invalid_unsigned_int; ++v)
              {
                typename DoFHandler<dim>::cell_iterator dcell =  EvaluationXWall<dim,n_q_points_1d, Number>::mydata.get_cell_iterator(
                    EvaluationXWall<dim,n_q_points_1d, Number>::mydata.faces.at(f).left_cell[v] / VectorizedArray<Number>::n_array_elements,
                    EvaluationXWall<dim,n_q_points_1d, Number>::mydata.faces.at(f).left_cell[v] % VectorizedArray<Number>::n_array_elements);
                    if ((dcell->center()[1] > (1.0-MAX_WDIST_XWALL)) || (dcell->center()[1] <(-1.0 + MAX_WDIST_XWALL)))
                      enriched_components.at(v)=(true);
              }
            }
            else
            {
              for (unsigned int v=0; v<VectorizedArray<Number>::n_array_elements&&
              EvaluationXWall<dim,n_q_points_1d, Number>::mydata.faces.at(f).right_cell[v] != numbers::invalid_unsigned_int; ++v)
              {
                typename DoFHandler<dim>::cell_iterator dcell =  EvaluationXWall<dim,n_q_points_1d, Number>::mydata.get_cell_iterator(
                    EvaluationXWall<dim,n_q_points_1d, Number>::mydata.faces.at(f).right_cell[v] / VectorizedArray<Number>::n_array_elements,
                    EvaluationXWall<dim,n_q_points_1d, Number>::mydata.faces.at(f).right_cell[v] % VectorizedArray<Number>::n_array_elements);
                    if ((dcell->center()[1] > (1.0-MAX_WDIST_XWALL)) || (dcell->center()[1] <(-1.0 + MAX_WDIST_XWALL)))
                      enriched_components.at(v)=(true);
              }
            }

            Assert(enriched_components.size()==VectorizedArray<Number>::n_array_elements,ExcInternalError());

            //initialize the enrichment function
            {
              fe_eval_tauw.reinit(f);
              //get wall distance and wss at quadrature points
              fe_eval_tauw.read_dof_values(EvaluationXWall<dim,n_q_points_1d, Number>::wdist);
              fe_eval_tauw.evaluate(true, true);

              AlignedVector<VectorizedArray<Number> > face_wdist;
              AlignedVector<Tensor<1,dim,VectorizedArray<Number> > > face_gradwdist;
              face_wdist.resize(fe_eval_tauw.n_q_points);
              face_gradwdist.resize(fe_eval_tauw.n_q_points);
              for(unsigned int q=0;q<fe_eval_tauw.n_q_points;++q)
              {
                face_wdist[q] = fe_eval_tauw.get_value(q);
                face_gradwdist[q] = fe_eval_tauw.get_gradient(q);
              }

              fe_eval_tauw.read_dof_values(EvaluationXWall<dim,n_q_points_1d, Number>::tauw);
              fe_eval_tauw.evaluate(true, true);
              AlignedVector<VectorizedArray<Number> > face_tauw;
              AlignedVector<Tensor<1,dim,VectorizedArray<Number> > > face_gradtauw;
              face_tauw.resize(fe_eval_tauw.n_q_points);
              face_gradtauw.resize(fe_eval_tauw.n_q_points);
              for(unsigned int q=0;q<fe_eval_tauw.n_q_points;++q)
              {
                face_tauw[q] = fe_eval_tauw.get_value(q);
                for (unsigned int v=0; v<VectorizedArray<Number>::n_array_elements; ++v)
                {
                  if(enriched_components.at(v))
                    Assert( fe_eval_tauw.get_value(q)[v] > 1.0e-9 ,ExcInternalError());
                }

                face_gradtauw[q] = fe_eval_tauw.get_gradient(q);
              }
              EvaluationXWall<dim,n_q_points_1d, Number>::reinit(face_wdist, face_tauw, face_gradwdist, face_gradtauw, fe_eval_tauw.n_q_points,enriched_components);
            }
          }
          fe_eval_xwall.reinit(f);
        }
#endif
        fe_eval.reinit(f);
#ifdef XWALL
        if(enriched)
        {
          dofs_per_cell = fe_eval.dofs_per_cell + fe_eval_xwall.dofs_per_cell;
          tensor_dofs_per_cell = fe_eval.tensor_dofs_per_cell + fe_eval_xwall.tensor_dofs_per_cell;
        }
        else
        {
          dofs_per_cell = fe_eval.dofs_per_cell;
          tensor_dofs_per_cell = fe_eval.tensor_dofs_per_cell;
        }
#else
        dofs_per_cell = fe_eval.dofs_per_cell;
        tensor_dofs_per_cell = fe_eval.tensor_dofs_per_cell;
#endif
      }

      void read_dof_values (const parallel::distributed::Vector<double> &src, const parallel::distributed::Vector<double> &src_xwall)
      {
        fe_eval.read_dof_values(src);
#ifdef XWALL
        fe_eval_xwall.read_dof_values(src_xwall);
#endif
      }

      void read_dof_values (const std::vector<parallel::distributed::Vector<double> > &src, unsigned int i,const std::vector<parallel::distributed::Vector<double> > &src_xwall, unsigned int j)
      {
        fe_eval.read_dof_values(src,i);
#ifdef XWALL
        fe_eval_xwall.read_dof_values(src_xwall,j);
#endif
      }

      void read_dof_values (const parallel::distributed::BlockVector<double> &src, unsigned int i,const parallel::distributed::BlockVector<double> &src_xwall, unsigned int j)
      {
        fe_eval.read_dof_values(src,i);
#ifdef XWALL
        fe_eval_xwall.read_dof_values(src_xwall,j);
#endif
      }

      void evaluate(const bool evaluate_val,
                 const bool evaluate_grad,
                 const bool evaluate_hess = false)
      {
        AssertThrow(evaluate_hess == false, ExcNotImplemented());
        fe_eval.evaluate(evaluate_val,evaluate_grad);
#ifdef XWALL
          if(enriched)
          {
            gradients.resize(fe_eval.n_q_points,gradient_type());
            values.resize(fe_eval.n_q_points,value_type());
            fe_eval_xwall.evaluate(true,evaluate_grad);
            //this function is quite nasty because deal.ii doesn't seem to be made for enrichments
            EvaluationXWall<dim,n_q_points_1d,Number>::evaluate(evaluate_val,evaluate_grad,evaluate_hess);
            //evaluate gradient
            if(evaluate_grad)
            {
              //there are 2 parts due to chain rule
              gradient_type gradient = gradient_type();
              gradient_type submitgradient = gradient_type();
              for(unsigned int q=0;q<fe_eval.n_q_points;++q)
              {
                submitgradient = gradient_type();
                gradient = fe_eval_xwall.get_gradient(q)*EvaluationXWall<dim,n_q_points_1d,Number>::enrichment(q);
                val_enrgrad_to_grad(gradient,q);
                //delete enrichment part where not needed
                //this is essential, code won't work otherwise
                for (unsigned int v=0; v<VectorizedArray<Number>::n_array_elements; ++v)
                  if(enriched_components.at(v))
                    add_array_component_to_gradient(submitgradient,gradient,v);

                gradients[q] = submitgradient;
              }
            }
            if(evaluate_val)
            {
              for(unsigned int q=0;q<fe_eval.n_q_points;++q)
              {
                value_type finalvalue = fe_eval_xwall.get_value(q)*EvaluationXWall<dim,n_q_points_1d,Number>::enrichment(q);
                value_type submitvalue = value_type();
                //delete enrichment part where not needed
                //this is essential, code won't work otherwise
                for (unsigned int v=0; v<VectorizedArray<Number>::n_array_elements; ++v)
                  if(enriched_components.at(v))
                    add_array_component_to_value(submitvalue,finalvalue,v);
                values[q]=submitvalue;
              }
            }
          }
#endif
      }
      void val_enrgrad_to_grad(Tensor<2,dim,VectorizedArray<Number> >& grad, unsigned int q)
      {
        for(unsigned int j=0;j<dim;++j)
        {
          for(unsigned int i=0;i<dim;++i)
          {
            grad[j][i] += fe_eval_xwall.get_value(q)[j]*EvaluationXWall<dim,n_q_points_1d,Number>::enrichment_gradient(q)[i];
          }
        }
      }
      void val_enrgrad_to_grad(Tensor<1,dim,VectorizedArray<Number> >& grad, unsigned int q)
      {
        for(unsigned int i=0;i<dim;++i)
        {
          grad[i] += fe_eval_xwall.get_value(q)*EvaluationXWall<dim,n_q_points_1d,Number>::enrichment_gradient(q)[i];
        }
      }

      void submit_value(const value_type val_in,
          const unsigned int q_point)
      {
        fe_eval.submit_value(val_in,q_point);
#ifdef XWALL
        values[q_point] = value_type();
        if(enriched)
          values[q_point] = val_in;
#endif
      }

      void submit_gradient(const gradient_type grad_in,
          const unsigned int q_point)
      {
        fe_eval.submit_gradient(grad_in,q_point);
#ifdef XWALL
        gradients[q_point] = gradient_type();
        if(enriched)
          gradients[q_point] = grad_in;
#endif
      }

      value_type get_value(const unsigned int q_point)
      {
#ifdef XWALL
        {
          if(enriched)
            return fe_eval.get_value(q_point) + values[q_point];//fe_eval.get_value(q_point) + values[q_point];
        }
#endif
          return fe_eval.get_value(q_point);
      }
      void add_array_component_to_value(VectorizedArray<Number>& val,const VectorizedArray<Number>& toadd, unsigned int v)
      {
        val[v] += toadd[v];
      }
      void add_array_component_to_value(Tensor<1,n_components_, VectorizedArray<Number> >& val,const Tensor<1,n_components_,VectorizedArray<Number> >& toadd, unsigned int v)
      {
        for (unsigned int d = 0; d<n_components_; d++)
          val[d][v] += toadd[d][v];
      }

      gradient_type get_gradient (const unsigned int q_point)
      {
#ifdef XWALL
        if(enriched)
          return fe_eval.get_gradient(q_point) + gradients[q_point];
#endif
        return fe_eval.get_gradient(q_point);
      }

      gradient_type get_symmetric_gradient (const unsigned int q_point)
      {
        return make_symmetric(get_gradient(q_point));
      }

      Tensor<2,dim,VectorizedArray<Number> > make_symmetric(const Tensor<2,dim,VectorizedArray<Number> >& grad)
    {
        Tensor<2,dim,VectorizedArray<Number> > symgrad;
        for (unsigned int i = 0; i<dim; i++)
          for (unsigned int j = 0; j<dim; j++)
            symgrad[i][j] = grad[i][j] + grad[j][i];
        return symgrad;
    }

      Tensor<1,dim,VectorizedArray<Number> > make_symmetric(const Tensor<1,dim,VectorizedArray<Number> >& grad)
    {
        Tensor<1,dim,VectorizedArray<Number> > symgrad;
        // symmetric gradient is not defined in that case
        Assert(false, ExcInternalError());
        return symgrad;
    }

      void add_array_component_to_gradient(Tensor<2,dim,VectorizedArray<Number> >& grad,const Tensor<2,dim,VectorizedArray<Number> >& toadd, unsigned int v)
      {
        for (unsigned int comp = 0; comp<dim; comp++)
          for (unsigned int d = 0; d<dim; d++)
            grad[comp][d][v] += toadd[comp][d][v];
      }
      void add_array_component_to_gradient(Tensor<1,dim,VectorizedArray<Number> >& grad,const Tensor<1,dim,VectorizedArray<Number> >& toadd, unsigned int v)
      {
        for (unsigned int d = 0; d<n_components_; d++)
          grad[d][v] += toadd[d][v];
      }

      VectorizedArray<Number> get_divergence(unsigned int q)
    {
#ifdef XWALL
        if(enriched)
        {
          VectorizedArray<Number> div_enr= make_vectorized_array(0.0);
          for (unsigned int i=0;i<dim;i++)
            div_enr += gradients[q][i][i];
          return fe_eval.get_divergence(q) + div_enr;
        }
#endif
        return fe_eval.get_divergence(q);
    }

      Tensor<1,dim,VectorizedArray<Number> > get_normal_vector(const unsigned int q_point) const
      {
        return fe_eval.get_normal_vector(q_point);
      }

      void integrate (const bool integrate_val,
                      const bool integrate_grad)
      {
#ifdef XWALL
        {
          if(enriched)
          {
            AlignedVector<value_type> tmp_values(fe_eval.n_q_points,value_type());
            if(integrate_val)
              for(unsigned int q=0;q<fe_eval.n_q_points;++q)
                tmp_values[q]=values[q]*EvaluationXWall<dim,n_q_points_1d,Number>::enrichment(q);
            //this function is quite nasty because deal.ii doesn't seem to be made for enrichments
            //the scalar product of the second part of the gradient is computed directly and added to the value
            if(integrate_grad)
            {
              grad_enr_to_val(tmp_values,gradients);
              for(unsigned int q=0;q<fe_eval.n_q_points;++q)
                fe_eval_xwall.submit_gradient(gradients[q]*EvaluationXWall<dim,n_q_points_1d,Number>::enrichment(q),q);
            }

            for(unsigned int q=0;q<fe_eval.n_q_points;++q)
              fe_eval_xwall.submit_value(tmp_values[q],q);
            //integrate
            fe_eval_xwall.integrate(true,integrate_grad);
          }
        }
#endif
        fe_eval.integrate(integrate_val, integrate_grad);
      }

      void grad_enr_to_val(AlignedVector<Tensor<1,dim,VectorizedArray<Number> > >& tmp_values, AlignedVector<Tensor<2,dim,VectorizedArray<Number> > >& gradient)
      {
        for(unsigned int q=0;q<fe_eval.n_q_points;++q)
        {

          for(int j=0; j<dim;++j)//comp
          {
            for(int i=0; i<dim;++i)//dim
            {
              tmp_values[q][j] += gradient[q][j][i]*EvaluationXWall<dim,n_q_points_1d,Number>::enrichment_gradient(q)[i];
            }
          }
        }
      }
      void grad_enr_to_val(AlignedVector<VectorizedArray<Number> >& tmp_values, AlignedVector<Tensor<1,dim,VectorizedArray<Number> > >& gradient)
      {
        for(unsigned int q=0;q<fe_eval.n_q_points;++q)
        {
          for(int i=0; i<dim;++i)//dim
          {
            tmp_values[q] += gradient[q][i]*EvaluationXWall<dim,n_q_points_1d,Number>::enrichment_gradient(q)[i];
          }
        }
      }

      void distribute_local_to_global (parallel::distributed::Vector<double> &dst, parallel::distributed::Vector<double> &dst_xwall)
      {
        fe_eval.distribute_local_to_global(dst);
#ifdef XWALL
          if(enriched)
            fe_eval_xwall.distribute_local_to_global(dst_xwall);
#endif
      }

      void distribute_local_to_global (std::vector<parallel::distributed::Vector<double> > &dst, unsigned int i,std::vector<parallel::distributed::Vector<double> > &dst_xwall, unsigned int j)
      {
        fe_eval.distribute_local_to_global(dst,i);
#ifdef XWALL
        if(enriched)
          fe_eval_xwall.distribute_local_to_global(dst_xwall,j);
#endif
      }


      void distribute_local_to_global (parallel::distributed::BlockVector<double> &dst, unsigned int i,parallel::distributed::BlockVector<double> &dst_xwall, unsigned int j)
      {
        fe_eval.distribute_local_to_global(dst,i);
#ifdef XWALL
        if(enriched)
          fe_eval_xwall.distribute_local_to_global(dst_xwall,j);
#endif
      }

      Point<dim,VectorizedArray<Number> > quadrature_point(unsigned int q)
      {
        return fe_eval.quadrature_point(q);
      }

      VectorizedArray<Number> get_normal_volume_fraction()
      {
        return fe_eval.get_normal_volume_fraction();
      }

      VectorizedArray<Number> read_cell_data(const AlignedVector<VectorizedArray<Number> > &cell_data)
      {
        return fe_eval.read_cell_data(cell_data);
      }

      Tensor<1,n_components_,VectorizedArray<Number> > get_normal_gradient(const unsigned int q_point) const
      {
#ifdef XWALL
      {
        if(enriched)
        {
          Tensor<1,n_components_,VectorizedArray<Number> > grad_out;
          for (unsigned int comp=0; comp<n_components_; comp++)
          {
            grad_out[comp] = gradients[q_point][comp][0] *
                             fe_eval.get_normal_vector(q_point)[0];
            for (unsigned int d=1; d<dim; ++d)
              grad_out[comp] += gradients[q_point][comp][d] *
                               fe_eval.get_normal_vector(q_point)[d];
          }
          return fe_eval.get_normal_gradient(q_point) + grad_out;
        }
      }
#endif
        return fe_eval.get_normal_gradient(q_point);
      }
      VectorizedArray<Number> get_normal_gradient(const unsigned int q_point,bool test) const
      {
#ifdef XWALL
      if(enriched)
      {
        VectorizedArray<Number> grad_out;
          grad_out = gradients[q_point][0] *
                           fe_eval.get_normal_vector(q_point)[0];
          for (unsigned int d=1; d<dim; ++d)
            grad_out += gradients[q_point][d] *
                             fe_eval.get_normal_vector(q_point)[d];

          grad_out +=  fe_eval.get_normal_gradient(q_point);
        return grad_out;
      }
#endif
        return fe_eval.get_normal_gradient(q_point);
      }

      void submit_normal_gradient (const Tensor<1,n_components_,VectorizedArray<Number> > grad_in,
                                const unsigned int q)
      {
        fe_eval.submit_normal_gradient(grad_in,q);
#ifdef XWALL
        gradients[q]=gradient_type();
      if(enriched)
      {
        for (unsigned int comp=0; comp<n_components_; comp++)
          {
            for (unsigned int d=0; d<dim; ++d)
              for (unsigned int v=0; v<VectorizedArray<Number>::n_array_elements; ++v)
              {
                if(enriched_components.at(v))
                {
                  gradients[q][comp][d][v] = grad_in[comp][v] *
                  fe_eval.get_normal_vector(q)[d][v];
                }
                else
                  gradients[q][comp][d][v] = 0.0;
              }
          }
      }
#endif
      }
      void submit_normal_gradient (const VectorizedArray<Number> grad_in,
                                const unsigned int q)
      {
        fe_eval.submit_normal_gradient(grad_in,q);
#ifdef XWALL
        gradients[q]=gradient_type();
        if(enriched)
        {
          for (unsigned int d=0; d<dim; ++d)
            for (unsigned int v=0; v<VectorizedArray<Number>::n_array_elements; ++v)
            {
              if(enriched_components.at(v))
              {
                gradients[q][d][v] = grad_in[v] *
                fe_eval.get_normal_vector(q)[d][v];
              }
              else
                gradients[q][d][v] = 0.0;
            }
        }
#endif
      }
      Tensor<1,dim==2?1:dim,VectorizedArray<Number> >
      get_curl (const unsigned int q_point) const
       {
  #ifdef XWALL
        if(enriched)
        {
          // copy from generic function into dim-specialization function
          const Tensor<2,dim,VectorizedArray<Number> > grad = gradients[q_point];
          Tensor<1,dim==2?1:dim,VectorizedArray<Number> > curl;
          switch (dim)
            {
            case 1:
              Assert (false,
                      ExcMessage("Computing the curl in 1d is not a useful operation"));
              break;
            case 2:
              curl[0] = grad[1][0] - grad[0][1];
              break;
            case 3:
              curl[0] = grad[2][1] - grad[1][2];
              curl[1] = grad[0][2] - grad[2][0];
              curl[2] = grad[1][0] - grad[0][1];
              break;
            default:
              Assert (false, ExcNotImplemented());
              break;
            }
          return fe_eval.get_curl(q_point) + curl;
        }
  #endif
        return fe_eval.get_curl(q_point);
       }

      VectorizedArray<Number> read_cellwise_dof_value (unsigned int j)
      {
  #ifdef XWALL
        if(enriched)
        {
          VectorizedArray<Number> returnvalue = make_vectorized_array(0.0);
          if(j<fe_eval.dofs_per_cell*n_components_)
            returnvalue = fe_eval.begin_dof_values()[j];
          else
            returnvalue = fe_eval_xwall.begin_dof_values()[j-fe_eval.dofs_per_cell*n_components_];
          return returnvalue;
        }
        else
          return fe_eval.begin_dof_values()[j];
  #else

        return fe_eval.begin_dof_values()[j];
  #endif
      }
      void write_cellwise_dof_value (unsigned int j, Number value, unsigned int v)
      {
  #ifdef XWALL
        if(enriched)
        {
          if(j<fe_eval.dofs_per_cell*n_components_)
            fe_eval.begin_dof_values()[j][v] = value;
          else
            fe_eval_xwall.begin_dof_values()[j-fe_eval.dofs_per_cell*n_components_][v] = value;
        }
        else
          fe_eval.begin_dof_values()[j][v]=value;
        return;
  #else
        fe_eval.begin_dof_values()[j][v]=value;
        return;
  #endif
      }
      void write_cellwise_dof_value (unsigned int j, VectorizedArray<Number> value)
      {
  #ifdef XWALL
        if(enriched)
        {
          if(j<fe_eval.dofs_per_cell*n_components_)
            fe_eval.begin_dof_values()[j] = value;
          else
            fe_eval_xwall.begin_dof_values()[j-fe_eval.dofs_per_cell*n_components_] = value;
        }
        else
          fe_eval.begin_dof_values()[j]=value;
        return;
  #else
        fe_eval.begin_dof_values()[j]=value;
        return;
  #endif
      }
      void evaluate_eddy_viscosity(const std::vector<parallel::distributed::Vector<double> > &solution_n, unsigned int face, const VectorizedArray<Number> volume)
      {
        eddyvisc.resize(n_q_points);
        if(CS > 1e-10)
        {
          const VectorizedArray<Number> Cs = make_vectorized_array(CS);
          VectorizedArray<Number> hfac = make_vectorized_array(1.0/(double)fe_degree);
          fe_eval_tauw.reinit(face);
          {
            reinit(face);
            read_dof_values(solution_n,0,solution_n,dim+1);
            evaluate (false,true,false);
            AlignedVector<VectorizedArray<Number> > wdist;
            wdist.resize(fe_eval_tauw.n_q_points);
            fe_eval_tauw.read_dof_values(EvaluationXWall<dim,n_q_points_1d, Number>::wdist);
            fe_eval_tauw.evaluate(true,false);
            for (unsigned int q=0; q<fe_eval_tauw.n_q_points; ++q)
              wdist[q] = fe_eval_tauw.get_value(q);
            fe_eval_tauw.reinit(face);
            fe_eval_tauw.read_dof_values(EvaluationXWall<dim,n_q_points_1d, Number>::tauw);
            fe_eval_tauw.evaluate(true,false);

            const VectorizedArray<Number> hvol = hfac * std::pow(volume, 1./(double)dim);

            for (unsigned int q=0; q<n_q_points; ++q)
            {
              Tensor<2,dim,VectorizedArray<Number> > s = get_symmetric_gradient(q);

              VectorizedArray<Number> snorm = make_vectorized_array(0.);
              for (unsigned int i = 0; i<dim ; i++)
                for (unsigned int j = 0; j<dim ; j++)
                  snorm += (s[i][j])*(s[i][j]);
              snorm *= make_vectorized_array<Number>(0.5);
              //simple wall correction
              VectorizedArray<Number> fmu = (1.-std::exp(-wdist[q]/VISCOSITY*std::sqrt(fe_eval_tauw.get_value(q))*0.04));
              VectorizedArray<Number> lm = Cs*hvol*fmu;
              eddyvisc[q]= make_vectorized_array(VISCOSITY) + lm*lm*std::sqrt(snorm);
            }
          }
          //initialize again to get a clean version
          reinit(face);
        }
#ifdef XWALL
      else if (ML>0.1 && enriched)
      {
        VectorizedArray<Number> hfac = make_vectorized_array(1.0/(double)fe_degree);
        fe_eval_tauw.reinit(face);
        {
          read_dof_values(solution_n,0,solution_n,dim+1);
          evaluate (false,true,false);
          AlignedVector<VectorizedArray<Number> > wdist;
          wdist.resize(fe_eval_tauw.n_q_points);
          fe_eval_tauw.read_dof_values(EvaluationXWall<dim,n_q_points_1d, Number>::wdist);
          fe_eval_tauw.evaluate(true,false);
          for (unsigned int q=0; q<fe_eval_tauw.n_q_points; ++q)
            wdist[q] = fe_eval_tauw.get_value(q);
          fe_eval_tauw.reinit(face);
          fe_eval_tauw.read_dof_values(EvaluationXWall<dim,n_q_points_1d, Number>::tauw);
          fe_eval_tauw.evaluate(true,false);

          for (unsigned int q=0; q<n_q_points; ++q)
          {
            Tensor<2,dim,VectorizedArray<Number> > s = get_gradient(q);
            Tensor<2,dim,VectorizedArray<Number> > om;
            for (unsigned int i=0; i<dim;i++)
              for (unsigned int j=0;j<dim;j++)
                om[i][j]=0.5*(s[i][j]-s[j][i]);

            VectorizedArray<Number> osum = make_vectorized_array(0.);
            for (unsigned int i=0; i<dim;i++)
              for (unsigned int j=0;j<dim;j++)
                osum += om[i][j]*om[i][j];
            VectorizedArray<Number> onorm = std::sqrt(2.*osum);

            //simple wall correction
            VectorizedArray<Number> l = 0.41*wdist[q]*(1.-std::exp(-wdist[q]/VISCOSITY*std::sqrt(fe_eval_tauw.get_value(q))*0.04));
            VectorizedArray<Number> vt = l*l*onorm;
            for (unsigned int v=0; v<VectorizedArray<Number>::n_array_elements; ++v)
            {
              if(enriched_components.at(v))
              {
                eddyvisc[q][v]= VISCOSITY + vt[v];
              }
              else
                eddyvisc[q][v]= VISCOSITY;
            }
          }
        }
        //initialize again to get a clean version
        reinit(face);
    }
#endif
        else
          for (unsigned int q=0; q<n_q_points; ++q)
            eddyvisc[q]= make_vectorized_array(VISCOSITY);

        return;
      }
    private:
      FEFaceEvaluation<dim,fe_degree,n_q_points_1d,n_components_,Number> fe_eval;
      FEFaceEvaluation<dim,fe_degree_xwall,n_q_points_1d,n_components_,Number> fe_eval_xwall;
      FEFaceEvaluation<dim,1,n_q_points_1d,1,Number> fe_eval_tauw;
      bool is_left_face;
      AlignedVector<value_type> values;
      AlignedVector<gradient_type> gradients;


    public:
      unsigned int dofs_per_cell;
      unsigned int tensor_dofs_per_cell;
      const unsigned int n_q_points;
      bool enriched;
      std::vector<bool> enriched_components;
      AlignedVector<VectorizedArray<Number> > eddyvisc;
    };



  template<int dim, int fe_degree, int fe_degree_xwall>
  class XWall
  {
  //time-integration-level routines for xwall
  public:
    XWall(const DoFHandler<dim> &dof_handler,
        MatrixFree<dim,double>* data,
        double visc,
        AlignedVector<VectorizedArray<double> > &element_volume);

    //initialize everything, e.g.
    //setup of wall distance
    //setup of communication of tauw to off-wall nodes
    //setup quadrature rules
    //possibly setup new matrixfree data object only including the xwall elements
    void initialize()
    {
      if(Utilities::MPI::this_mpi_process(MPI_COMM_WORLD) == 0)
        std::cout << "\nXWall Initialization:" << std::endl;

      //initialize wall distance and closest wall-node connectivity
      if(Utilities::MPI::this_mpi_process(MPI_COMM_WORLD) == 0)
        std::cout << "Initialize wall distance:...";
      InitWDist();
      if(Utilities::MPI::this_mpi_process(MPI_COMM_WORLD) == 0)
        std::cout << " done!" << std::endl;

      //initialize some vectors
      (*mydata).initialize_dof_vector(tauw, 2);
      tauw = 1.0;
      tauw_n=tauw;
    }

    //Update wall shear stress at the beginning of every time step
    void UpdateTauW(std::vector<parallel::distributed::Vector<double> > &solution_np);

    DoFHandler<dim>* ReturnDofHandlerWallDistance(){return &dof_handler_wall_distance;}
    const parallel::distributed::Vector<double>* ReturnWDist() const
        {return &wall_distance;}
    const parallel::distributed::Vector<double>* ReturnTauW() const
        {return &tauw;}
    const parallel::distributed::Vector<double>* ReturnTauWN() const
        {return &tauw_n;}

    ConstraintMatrix* ReturnConstraintMatrix()
        {return &constraint_periodic;}

    const FE_Q<dim>* ReturnFE() const
        {return &fe_wall_distance;}

    // fill the periodicity constraints given a level 0 periodicity structure
    void initialize_constraints(const std::vector< GridTools::PeriodicFacePair< typename Triangulation<dim>::cell_iterator > > &periodic_face_pair);
  private:

    void InitWDist();

    //calculate wall shear stress based on current solution
    void CalculateWallShearStress(const std::vector<parallel::distributed::Vector<double> >   &src,
        parallel::distributed::Vector<double>      &dst);

    //element-level routines
    void local_rhs_dummy (const MatrixFree<dim,double>                &,
                          parallel::distributed::Vector<double>      &,
                          const std::vector<parallel::distributed::Vector<double> >    &,
                          const std::pair<unsigned int,unsigned int>          &) const;

    void local_rhs_wss_boundary_face(const MatrixFree<dim,double>              &data,
                      parallel::distributed::Vector<double>      &dst,
                      const std::vector<parallel::distributed::Vector<double> >  &src,
                      const std::pair<unsigned int,unsigned int>          &face_range) const;

    void local_rhs_dummy_face (const MatrixFree<dim,double>              &,
                  parallel::distributed::Vector<double>      &,
                  const std::vector<parallel::distributed::Vector<double> >  &,
                  const std::pair<unsigned int,unsigned int>          &) const;

    void local_rhs_normalization_boundary_face(const MatrixFree<dim,double>              &data,
                      parallel::distributed::Vector<double>      &dst,
                      const std::vector<parallel::distributed::Vector<double> >  &,
                      const std::pair<unsigned int,unsigned int>          &face_range) const;

    //continuous vectors with linear interpolation
    FE_Q<dim> fe_wall_distance;
    DoFHandler<dim> dof_handler_wall_distance;
    parallel::distributed::Vector<double> wall_distance;
    parallel::distributed::Vector<double> tauw_boundary;
    std::vector<unsigned int> vector_to_tauw_boundary;
    parallel::distributed::Vector<double> tauw;
    parallel::distributed::Vector<double> tauw_n;
    MatrixFree<dim,double>* mydata;
    double viscosity;
//    parallel::distributed::Vector<double> &eddy_viscosity;
    AlignedVector<VectorizedArray<double> >& element_volume;
    ConstraintMatrix constraint_periodic;

  public:

  };

  template<int dim, int fe_degree, int fe_degree_xwall>
  XWall<dim,fe_degree,fe_degree_xwall>::XWall(const DoFHandler<dim> &dof_handler,
      MatrixFree<dim,double>* data,
      double visc,
      AlignedVector<VectorizedArray<double> > &element_volume)
  :fe_wall_distance(QGaussLobatto<1>(1+1)),
   dof_handler_wall_distance(dof_handler.get_triangulation()),
   mydata(data),
   viscosity(visc),
   element_volume(element_volume)
  {
    dof_handler_wall_distance.distribute_dofs(fe_wall_distance);
    dof_handler_wall_distance.distribute_mg_dofs(fe_wall_distance);
  }

  template<int dim, int fe_degree, int fe_degree_xwall>
  void XWall<dim,fe_degree,fe_degree_xwall>::InitWDist()
  {
    // layout of aux_vector: 0-dim: normal, dim: distance, dim+1: nearest dof
    // index, dim+2: touch count (for computing weighted normals); normals not
    // currently used
    std::vector<parallel::distributed::Vector<double> > aux_vectors(dim+3);

    // store integer indices in a double. In order not to get overflow, we
    // need to make sure the global index fits into a double -> this limits
    // the maximum size in the dof indices to 2^53 (approx 10^15)
#ifdef DEAL_II_WITH_64BIT_INTEGERS
    AssertThrow(dof_handler_wall_distance.n_dofs() <
                (types::global_dof_index(1ull) << 53),
                ExcMessage("Sizes larger than 2^53 currently not supported"));
#endif

    IndexSet locally_relevant_set;
    DoFTools::extract_locally_relevant_dofs(dof_handler_wall_distance,
                                            locally_relevant_set);
    aux_vectors[0].reinit(dof_handler_wall_distance.locally_owned_dofs(),
                          locally_relevant_set, MPI_COMM_WORLD);
    for (unsigned int d=1; d<aux_vectors.size(); ++d)
      aux_vectors[d].reinit(aux_vectors[0]);

    // assign distance to close to infinity (we would like to use inf here but
    // there are checks in deal.II whether numbers are finite so we must use a
    // finite number here)
    const double unreached = 1e305;
    aux_vectors[dim] = unreached;

    // TODO: get the actual set of wall (Dirichlet) boundaries as input
    // arguments. Currently, this is matched with what is set in the outer
    // problem type.
    std::set<types::boundary_id> wall_boundaries;
    wall_boundaries.insert(0);

    // set the initial distance for the wall to zero and initialize the normal
    // directions
    {
      QGauss<dim-1> face_quadrature(1);
      FEFaceValues<dim> fe_face_values(fe_wall_distance, face_quadrature,
                                       update_normal_vectors);
      std::vector<types::global_dof_index> dof_indices(fe_wall_distance.dofs_per_face);
      int found = 0;
      for (typename DoFHandler<dim>::active_cell_iterator cell = dof_handler_wall_distance.begin_active(); cell != dof_handler_wall_distance.end(); ++cell)
        if (cell->is_locally_owned())
          for (unsigned int f=0; f<GeometryInfo<dim>::faces_per_cell; ++f)
            if (cell->at_boundary(f) &&
                wall_boundaries.find(cell->face(f)->boundary_id()) !=
                wall_boundaries.end())
              {
                found = 1;
                cell->face(f)->get_dof_indices(dof_indices);
                // get normal vector on face
                fe_face_values.reinit(cell, f);
                const Tensor<1,dim> normal = fe_face_values.normal_vector(0);
                for (unsigned int i=0; i<dof_indices.size(); ++i)
                  {
                    for (unsigned int d=0; d<dim; ++d)
                      aux_vectors[d](dof_indices[i]) += normal[d];
                    aux_vectors[dim](dof_indices[i]) = 0.;
                    if(constraint_periodic.is_constrained(dof_indices[i]))
                      aux_vectors[dim+1](dof_indices[i]) = (*constraint_periodic.get_constraint_entries(dof_indices[i]))[0].first;
                    else
                      aux_vectors[dim+1](dof_indices[i]) = dof_indices[i];
                    aux_vectors[dim+2](dof_indices[i]) += 1.;
                  }
              }
      int found_global = Utilities::MPI::sum(found,MPI_COMM_WORLD);
      //at least one processor has to have walls
      AssertThrow(found_global>0, ExcMessage("Could not find any wall. Aborting."));
      for (unsigned int i=0; i<aux_vectors[0].local_size(); ++i)
        if (aux_vectors[dim+2].local_element(i) != 0)
          for (unsigned int d=0; d<dim; ++d)
            aux_vectors[d].local_element(i) /= aux_vectors[dim+2].local_element(i);
    }

    // this algorithm finds the closest point on the interface by simply
    // searching locally on each element. This algorithm is only correct for
    // simple meshes (as it searches purely locally and can result in zig-zag
    // paths that are nowhere near optimal on general meshes) but it works in
    // parallel when the mesh can be arbitrarily decomposed among
    // processors. A generic class of algorithms to find the closest point on
    // the wall (not necessarily on a node of the mesh) is by some interface
    // evolution method similar to finding signed distance functions to a
    // given interface (see e.g. Sethian, Level Set Methods and Fast Marching
    // Methods, 2000, Chapter 6). But I do not know how to keep track of the
    // point of origin in those algorithms which is essential here, so skip
    // that for the moment. -- MK, Dec 2015

    // loop as long as we have untracked degrees of freedom. this loop should
    // terminate after a number of steps that is approximately half the width
    // of the mesh in elements
    while (aux_vectors[dim].linfty_norm() == unreached)
      {
        aux_vectors[dim+2] = 0.;
        for (unsigned int d=0; d<dim+2; ++d)
          aux_vectors[d].update_ghost_values();

        // get a pristine vector with the content of the distances at the
        // beginning of the step to distinguish which degrees of freedom were
        // already touched before the current loop and which are in the
        // process of being updated
        parallel::distributed::Vector<double> distances_step(aux_vectors[dim]);
        distances_step.update_ghost_values();

        AssertThrow(fe_wall_distance.dofs_per_cell ==
                    GeometryInfo<dim>::vertices_per_cell, ExcNotImplemented());
        Quadrature<dim> quadrature(fe_wall_distance.get_unit_support_points());
        FEValues<dim> fe_values(fe_wall_distance, quadrature, update_quadrature_points);
        std::vector<types::global_dof_index> dof_indices(fe_wall_distance.dofs_per_cell);

        // go through all locally owned and ghosted cells and compute the
        // nearest point from within the element. Since we have both ghosted
        // and owned cells, we can be sure that the locally owned vector
        // elements get the closest point from the neighborhood
        for (typename DoFHandler<dim>::active_cell_iterator cell =
               dof_handler_wall_distance.begin_active();
             cell != dof_handler_wall_distance.end(); ++cell)
          if (!cell->is_artificial())
            {
              bool cell_is_initialized = false;
              cell->get_dof_indices(dof_indices);

              for (unsigned int v=0; v<GeometryInfo<dim>::vertices_per_cell; ++v)
                // point is unreached -> find the closest point within cell
                // that is already reached
                if (distances_step(dof_indices[v]) == unreached)
                  {
                    for (unsigned int w=0; w<GeometryInfo<dim>::vertices_per_cell; ++w)
                      if (distances_step(dof_indices[w]) < unreached)
                        {
                          if (! cell_is_initialized)
                            {
                              fe_values.reinit(cell);
                              cell_is_initialized = true;
                            }

                          // here are the normal vectors in case they should
                          // be necessary in a refined version of the
                          // algorithm
                          /*
                          Tensor<1,dim> normal;
                          for (unsigned int d=0; d<dim; ++d)
                            normal[d] = aux_vectors[d](dof_indices[w]);
                          */
                          const Tensor<1,dim> distance_vec =
                            fe_values.quadrature_point(v) - fe_values.quadrature_point(w);
                          if (distances_step(dof_indices[w]) + distance_vec.norm() <
                              aux_vectors[dim](dof_indices[v]))
                            {
                              aux_vectors[dim](dof_indices[v]) =
                                distances_step(dof_indices[w]) + distance_vec.norm();
                              aux_vectors[dim+1](dof_indices[v]) =
                                aux_vectors[dim+1](dof_indices[w]);
                              for (unsigned int d=0; d<dim; ++d)
                                aux_vectors[d](dof_indices[v]) +=
                                  aux_vectors[d](dof_indices[w]);
                              aux_vectors[dim+2](dof_indices[v]) += 1;
                            }
                        }
                  }
            }
        for (unsigned int i=0; i<aux_vectors[0].local_size(); ++i)
          if (aux_vectors[dim+2].local_element(i) != 0)
            for (unsigned int d=0; d<dim; ++d)
              aux_vectors[d].local_element(i) /= aux_vectors[dim+2].local_element(i);
      }
    aux_vectors[dim+1].update_ghost_values();

    // at this point we could do a search for closer points in the
    // neighborhood of the points identified before (but it is probably quite
    // difficult to do and one needs to search in layers around a given point
    // to have all data available locally; I currently do not have a good idea
    // to sort out this mess and I am not sure whether we really need
    // something better than the local search above). -- MK, Dec 2015

    // copy the aux vector with extended ghosting into a vector that fits the
    // matrix-free partitioner
    (*mydata).initialize_dof_vector(wall_distance, 2);
    AssertThrow(wall_distance.local_size() == aux_vectors[dim].local_size(),
                ExcMessage("Vector sizes do not match, cannot import wall distances"));
    wall_distance = aux_vectors[dim];
    wall_distance.update_ghost_values();

    IndexSet accessed_indices(aux_vectors[dim+1].size());
    {
      // copy the accumulated indices into an index vector
      std::vector<types::global_dof_index> my_indices;
      my_indices.reserve(aux_vectors[dim+1].local_size());
      for (unsigned int i=0; i<aux_vectors[dim+1].local_size(); ++i)
        my_indices.push_back(static_cast<types::global_dof_index>(aux_vectors[dim+1].local_element(i)));
      // sort and compress out duplicates
      std::sort(my_indices.begin(), my_indices.end());
      my_indices.erase(std::unique(my_indices.begin(), my_indices.end()),
                       my_indices.end());
      accessed_indices.add_indices(my_indices.begin(),
                                   my_indices.end());
    }

    // create partitioner for exchange of ghost data (after having computed
    // the vector of wall shear stresses)
    std_cxx11::shared_ptr<const Utilities::MPI::Partitioner> vector_partitioner
      (new Utilities::MPI::Partitioner(dof_handler_wall_distance.locally_owned_dofs(),
                                       accessed_indices, MPI_COMM_WORLD));
    tauw_boundary.reinit(vector_partitioner);

    vector_to_tauw_boundary.resize(wall_distance.local_size());
    for (unsigned int i=0; i<wall_distance.local_size(); ++i)
      vector_to_tauw_boundary[i] = vector_partitioner->global_to_local
        (static_cast<types::global_dof_index>(aux_vectors[dim+1].local_element(i)));

  }

  template<int dim, int fe_degree, int fe_degree_xwall>
  void XWall<dim,fe_degree,fe_degree_xwall>::UpdateTauW(std::vector<parallel::distributed::Vector<double> > &solution_np)
  {
    //store old wall shear stress
    tauw_n.swap(tauw);

    if(Utilities::MPI::this_mpi_process(MPI_COMM_WORLD) == 0)
      std::cout << "\nCompute new tauw: ";
    CalculateWallShearStress(solution_np,tauw);
    //mean does not work currently because of all off-wall nodes in the vector
//    double tauwmean = tauw.mean_value();
//    std::cout << "mean = " << tauwmean << " ";

    double tauwmax = tauw.linfty_norm();
    if(Utilities::MPI::this_mpi_process(MPI_COMM_WORLD) == 0)
      std::cout << "max = " << tauwmax << " ";

    double minloc = 1e9;
    for(unsigned int i = 0; i < tauw.local_size(); ++i)
    {
      if(tauw.local_element(i)>0.0)
      {
        if(minloc > tauw.local_element(i))
          minloc = tauw.local_element(i);
      }
    }
    const double minglob = Utilities::MPI::min(minloc, MPI_COMM_WORLD);

    if(Utilities::MPI::this_mpi_process(MPI_COMM_WORLD) == 0)
      std::cout << "min = " << minglob << " ";
    if(not variabletauw)
    {
      if(Utilities::MPI::this_mpi_process(MPI_COMM_WORLD) == 0)
        std::cout << "(manually set to 1.0) ";
      tauw = 1.0;
    }
    if(Utilities::MPI::this_mpi_process(MPI_COMM_WORLD) == 0)
      std::cout << std::endl;
    tauw.update_ghost_values();
  }

  template<int dim, int fe_degree, int fe_degree_xwall>
  void XWall<dim, fe_degree,fe_degree_xwall>::
  CalculateWallShearStress (const std::vector<parallel::distributed::Vector<double> >   &src,
            parallel::distributed::Vector<double>      &dst)
  {
    parallel::distributed::Vector<double> normalization;
    (*mydata).initialize_dof_vector(normalization, 2);
    parallel::distributed::Vector<double> force;
    (*mydata).initialize_dof_vector(force, 2);

    // initialize
    force = 0.0;
    normalization = 0.0;

    // run loop to compute the local integrals
    (*mydata).loop (&XWall<dim, fe_degree, fe_degree_xwall>::local_rhs_dummy,
        &XWall<dim, fe_degree, fe_degree_xwall>::local_rhs_dummy_face,
        &XWall<dim, fe_degree, fe_degree_xwall>::local_rhs_wss_boundary_face,
              this, force, src);

    (*mydata).loop (&XWall<dim, fe_degree, fe_degree_xwall>::local_rhs_dummy,
        &XWall<dim, fe_degree, fe_degree_xwall>::local_rhs_dummy_face,
        &XWall<dim, fe_degree, fe_degree_xwall>::local_rhs_normalization_boundary_face,
              this, normalization, src);

    // run normalization
    double mean = 0.0;
    unsigned int count = 0;
    for(unsigned int i = 0; i < force.local_size(); ++i)
    {
      if(normalization.local_element(i)>0.0)
      {
        tauw_boundary.local_element(i) = force.local_element(i) / normalization.local_element(i);
        mean += tauw_boundary.local_element(i);
        count++;
      }
    }
    mean = Utilities::MPI::sum(mean,MPI_COMM_WORLD);
    count = Utilities::MPI::sum(count,MPI_COMM_WORLD);
    mean /= (double)count;
    if(Utilities::MPI::this_mpi_process(MPI_COMM_WORLD) == 0)
      std::cout << "mean = " << mean << " ";

    // communicate the boundary values for the shear stress to the calling
    // processor and access the data according to the vector_to_tauw_boundary
    // field
    tauw_boundary.update_ghost_values();

    for (unsigned int i=0; i<tauw.local_size(); ++i)
      dst.local_element(i) = (1.-DTAUW)*tauw_n.local_element(i)+DTAUW*tauw_boundary.local_element(vector_to_tauw_boundary[i]);
    dst.update_ghost_values();
  }

  template <int dim, int fe_degree, int fe_degree_xwall>
  void XWall<dim,fe_degree,fe_degree_xwall>::
  local_rhs_dummy (const MatrixFree<dim,double>                &,
              parallel::distributed::Vector<double>      &,
              const std::vector<parallel::distributed::Vector<double> >  &,
              const std::pair<unsigned int,unsigned int>           &) const
  {

  }

  template <int dim, int fe_degree, int fe_degree_xwall>
  void XWall<dim,fe_degree,fe_degree_xwall>::
  local_rhs_wss_boundary_face (const MatrixFree<dim,double>             &data,
                         parallel::distributed::Vector<double>    &dst,
                         const std::vector<parallel::distributed::Vector<double> >  &src,
                         const std::pair<unsigned int,unsigned int>          &face_range) const
  {
#ifdef XWALL
    FEFaceEvaluationXWall<dim,fe_degree,fe_degree_xwall,n_q_points_1d_xwall,dim,double> fe_eval_xwall(data,wall_distance,tauw,true,0,3);
    FEFaceEvaluation<dim,1,n_q_points_1d_xwall,1,double> fe_eval_tauw(data,true,2,3);
#else
    FEFaceEvaluationXWall<dim,fe_degree,fe_degree_xwall,fe_degree+1,dim,double> fe_eval_xwall(data,wall_distance,tauw,true,0,0);
    FEFaceEvaluation<dim,1,fe_degree+1,1,double> fe_eval_tauw(data,true,2,0);
#endif
    for(unsigned int face=face_range.first; face<face_range.second; face++)
    {
      if (data.get_boundary_indicator(face) == 0) // Infow and wall boundaries
      {
        fe_eval_xwall.reinit (face);
        fe_eval_xwall.evaluate_eddy_viscosity(src,face,fe_eval_xwall.read_cell_data(element_volume));
        fe_eval_tauw.reinit (face);

        fe_eval_xwall.read_dof_values(src,0,src,dim+1);
        fe_eval_xwall.evaluate(false,true);
        if(fe_eval_xwall.n_q_points != fe_eval_tauw.n_q_points)
          std::cerr << "\nwrong number of quadrature points" << std::endl;

        for(unsigned int q=0;q<fe_eval_xwall.n_q_points;++q)
        {
          Tensor<1, dim, VectorizedArray<double> > average_gradient = fe_eval_xwall.get_normal_gradient(q);

          VectorizedArray<double> tauwsc = make_vectorized_array<double>(0.0);
          tauwsc = average_gradient.norm();
          tauwsc *= fe_eval_xwall.eddyvisc[q];
          fe_eval_tauw.submit_value(tauwsc,q);
        }
        fe_eval_tauw.integrate(true,false);
        fe_eval_tauw.distribute_local_to_global(dst);
      }
    }
  }

  template <int dim, int fe_degree, int fe_degree_xwall>
  void XWall<dim,fe_degree,fe_degree_xwall>::
  local_rhs_normalization_boundary_face (const MatrixFree<dim,double>             &data,
                         parallel::distributed::Vector<double>    &dst,
                         const std::vector<parallel::distributed::Vector<double> >  &,
                         const std::pair<unsigned int,unsigned int>          &face_range) const
  {
    FEFaceEvaluation<dim,1,fe_degree+1,1,double> fe_eval_tauw(data,true,2,0);
    for(unsigned int face=face_range.first; face<face_range.second; face++)
    {
      if (data.get_boundary_indicator(face) == 0) // Infow and wall boundaries
      {
        fe_eval_tauw.reinit (face);

        for(unsigned int q=0;q<fe_eval_tauw.n_q_points;++q)
          fe_eval_tauw.submit_value(make_vectorized_array<double>(1.0),q);

        fe_eval_tauw.integrate(true,false);
        fe_eval_tauw.distribute_local_to_global(dst);
      }
    }
  }

  template <int dim, int fe_degree, int fe_degree_xwall>
  void XWall<dim,fe_degree,fe_degree_xwall>::
  local_rhs_dummy_face (const MatrixFree<dim,double>                 &,
                parallel::distributed::Vector<double>      &,
                const std::vector<parallel::distributed::Vector<double> >  &,
                const std::pair<unsigned int,unsigned int>          &) const
  {

  }

  template <int dim, int fe_degree, int fe_degree_xwall>
  void XWall<dim,fe_degree,fe_degree_xwall>::
  initialize_constraints(const std::vector<GridTools::PeriodicFacePair<typename Triangulation<dim>::cell_iterator> > &periodic_face_pairs)
  {
    IndexSet xwall_relevant_set;
    DoFTools::extract_locally_relevant_dofs(dof_handler_wall_distance,
                                            xwall_relevant_set);
    constraint_periodic.clear();
    constraint_periodic.reinit(xwall_relevant_set);
    std::vector<GridTools::PeriodicFacePair<typename DoFHandler<dim>::cell_iterator> >
      periodic_face_pairs_dh(periodic_face_pairs.size());
    for (unsigned int i=0; i<periodic_face_pairs.size(); ++i)
      {
        GridTools::PeriodicFacePair<typename DoFHandler<dim>::cell_iterator> pair;
        pair.cell[0] = typename DoFHandler<dim>::cell_iterator
          (&periodic_face_pairs[i].cell[0]->get_triangulation(),
           periodic_face_pairs[i].cell[0]->level(),
           periodic_face_pairs[i].cell[0]->index(),
           &dof_handler_wall_distance);
        pair.cell[1] = typename DoFHandler<dim>::cell_iterator
          (&periodic_face_pairs[i].cell[1]->get_triangulation(),
           periodic_face_pairs[i].cell[1]->level(),
           periodic_face_pairs[i].cell[1]->index(),
           &dof_handler_wall_distance);
        pair.face_idx[0] = periodic_face_pairs[i].face_idx[0];
        pair.face_idx[1] = periodic_face_pairs[i].face_idx[1];
        pair.orientation = periodic_face_pairs[i].orientation;
        pair.matrix = periodic_face_pairs[i].matrix;
        periodic_face_pairs_dh[i] = pair;
      }
    DoFTools::make_periodicity_constraints<DoFHandler<dim> >(periodic_face_pairs_dh, constraint_periodic);
    DoFTools::make_hanging_node_constraints(dof_handler_wall_distance,
                                            constraint_periodic);

    constraint_periodic.close();
  }



  /// Collect all data for the inverse mass matrix operation in a struct in
  /// order to avoid allocating the memory repeatedly.
  template <int dim, int fe_degree, typename Number>
  struct InverseMassMatrixData
  {
    InverseMassMatrixData(const MatrixFree<dim,Number> &data,
                          const unsigned int fe_index = 0,
                          const unsigned int quad_index = 0)
      :
      phi(1, FEEvaluation<dim,fe_degree,fe_degree+1,dim,Number>(data,fe_index,
                                                                quad_index)),
      coefficients(FEEvaluation<dim,fe_degree,fe_degree+1,dim,Number>::n_q_points),
      inverse(phi[0])
    {}

    // Manually implement the copy operator because CellwiseInverseMassMatrix
    // must point to the object 'phi'
    InverseMassMatrixData(const InverseMassMatrixData &other)
      :
      phi(other.phi),
      coefficients(other.coefficients),
      inverse(phi[0])
    {}

    // For memory alignment reasons, need to place the FEEvaluation object
    // into an aligned vector
    AlignedVector<FEEvaluation<dim,fe_degree,fe_degree+1,dim,Number> > phi;
    AlignedVector<VectorizedArray<Number> > coefficients;
    MatrixFreeOperators::CellwiseInverseMassMatrix<dim,fe_degree,dim,Number> inverse;
  };



  template<int dim, int fe_degree, int fe_degree_p, int fe_degree_xwall, int n_q_points_1d_xwall>
  class NavierStokesOperation
  {
  public:
  typedef double value_type;
  static const unsigned int number_vorticity_components = (dim==2) ? 1 : dim;

  NavierStokesOperation(const Mapping<dim> &mapping, const DoFHandler<dim> &dof_handler,const DoFHandler<dim> &dof_handler_p, const DoFHandler<dim> &dof_handler_xwall, const double time_step_size,
      const std::vector<GridTools::PeriodicFacePair<typename Triangulation<dim>::cell_iterator> > periodic_face_pairs,
      std::set<types::boundary_id> dirichlet_bc_indicator, std::set<types::boundary_id> neumann_bc_indicator);

  ~NavierStokesOperation()
  {
    data.clear();
  }

  void do_timestep (const double  &cur_time,const double  &delta_t, const unsigned int &time_step_number);

  void  rhs_convection (const std::vector<parallel::distributed::Vector<value_type> > &src,
                std::vector<parallel::distributed::Vector<value_type> >    &dst);

  void  compute_rhs (std::vector<parallel::distributed::Vector<value_type> >  &dst);

  void  apply_viscous (const parallel::distributed::BlockVector<value_type>     &src,
                   parallel::distributed::BlockVector<value_type>      &dst) const;

  void  rhs_viscous (const std::vector<parallel::distributed::Vector<value_type> >   &src,
                   parallel::distributed::BlockVector<value_type>  &dst);

  void  shift_pressure (parallel::distributed::Vector<value_type>  &pressure);

  void apply_inverse_mass_matrix(const parallel::distributed::BlockVector<value_type>  &src,
                parallel::distributed::BlockVector<value_type>    &dst) const;

  void precompute_inverse_mass_matrix();

  void xwall_projection();

  void  rhs_pressure (const std::vector<parallel::distributed::Vector<value_type> >     &src,
                parallel::distributed::Vector<value_type>      &dst);

  void  apply_projection (const std::vector<parallel::distributed::Vector<value_type> >     &src,
                   std::vector<parallel::distributed::Vector<value_type> >      &dst);

  void  rhs_projection (const std::vector<parallel::distributed::Vector<value_type> >     &src,
                   std::vector<parallel::distributed::Vector<value_type> >      &dst);

  void  solve_projection (const std::vector<parallel::distributed::Vector<value_type> >     &src,
                   std::vector<parallel::distributed::Vector<value_type> >      &dst);

  void compute_vorticity (const std::vector<parallel::distributed::Vector<value_type> >     &src,
                      std::vector<parallel::distributed::Vector<value_type> >      &dst);

  void analyse_computing_times();

  std::vector<parallel::distributed::Vector<value_type> > solution_nm2, solution_nm, solution_n, velocity_temp, solution_np;
  std::vector<parallel::distributed::Vector<value_type> > vorticity_nm2, vorticity_nm, vorticity_n;
  std::vector<parallel::distributed::Vector<value_type> > rhs_convection_nm2, rhs_convection_nm, rhs_convection_n, rhs_proj;
  std::vector<parallel::distributed::Vector<value_type> > f;
  std::vector<parallel::distributed::Vector<value_type> > xwallstatevec;
  parallel::distributed::BlockVector<value_type> rhs_visc;
  parallel::distributed::BlockVector<value_type> solution_temp_visc;
  parallel::distributed::Vector<value_type> rhs_p;
#ifdef COMPDIV
  parallel::distributed::Vector<value_type> divergence_old, divergence_new;
#endif

  const MatrixFree<dim,value_type> & get_data() const
  {
    return data;
  }

  void calculate_diagonal_viscous(std::vector<parallel::distributed::Vector<value_type> > &diagonal,
 unsigned int level) const;

  XWall<dim,fe_degree,fe_degree_xwall>* ReturnXWall(){return &xwall;}

  private:
  MatrixFree<dim,value_type> data;

  MappingQ<dim> mapping;

  double time, time_step;
  const double viscosity;
  double gamma0;
  double alpha[3], beta[3];
  std::vector<double> computing_times;
  std::vector<double> times_cg_velo;
  std::vector<unsigned int> iterations_cg_velo;
  std::vector<double> times_cg_pressure;
  std::vector<unsigned int> iterations_cg_pressure;
  PoissonSolver<dim> pressure_poisson_solver;

  AlignedVector<VectorizedArray<value_type> > element_volume;

  Point<dim> first_point;
  types::global_dof_index dof_index_first_point;

  XWall<dim,fe_degree,fe_degree_xwall> xwall;
  std::vector<Table<2,VectorizedArray<value_type> > > matrices;
  std::vector<std::vector<std::vector<LAPACKFullMatrix<value_type> > > > div_matrices;

  mutable std_cxx11::shared_ptr<Threads::ThreadLocalStorage<InverseMassMatrixData<dim,fe_degree,value_type> > > mass_matrix_data;

  std::set<types::boundary_id> dirichlet_boundary;
  std::set<types::boundary_id> neumann_boundary;

  bool clear_files;

  void update_time_integrator(unsigned int time_step_number);
  void check_time_integrator(unsigned int time_step_number);

  // impulse equation
  void local_rhs_convection (const MatrixFree<dim,value_type>                &data,
                        std::vector<parallel::distributed::Vector<double> >      &dst,
                        const std::vector<parallel::distributed::Vector<double> >    &src,
                        const std::pair<unsigned int,unsigned int>          &cell_range) const;

  void local_rhs_convection_face (const MatrixFree<dim,value_type>              &data,
                  std::vector<parallel::distributed::Vector<double> >      &dst,
                  const std::vector<parallel::distributed::Vector<double> >  &src,
                  const std::pair<unsigned int,unsigned int>          &face_range) const;

  void local_rhs_convection_boundary_face(const MatrixFree<dim,value_type>              &data,
                      std::vector<parallel::distributed::Vector<double> >      &dst,
                      const std::vector<parallel::distributed::Vector<double> >  &src,
                      const std::pair<unsigned int,unsigned int>          &face_range) const;

  void local_compute_rhs (const MatrixFree<dim,value_type>                &data,
                        std::vector<parallel::distributed::Vector<double> >     &dst,
                        const std::vector<parallel::distributed::Vector<double> >   &,
                        const std::pair<unsigned int,unsigned int>          &cell_range) const;

  void local_apply_viscous (const MatrixFree<dim,value_type>        &data,
                        parallel::distributed::BlockVector<double>      &dst,
                        const parallel::distributed::BlockVector<double>  &src,
                        const std::pair<unsigned int,unsigned int>  &cell_range) const;

  void local_apply_viscous_face (const MatrixFree<dim,value_type>      &data,
                  parallel::distributed::BlockVector<double>      &dst,
                  const parallel::distributed::BlockVector<double>  &src,
                  const std::pair<unsigned int,unsigned int>  &face_range) const;

  void local_apply_viscous_boundary_face(const MatrixFree<dim,value_type>      &data,
                      parallel::distributed::BlockVector<double>      &dst,
                      const parallel::distributed::BlockVector<double>  &src,
                      const std::pair<unsigned int,unsigned int>  &face_range) const;

  void local_rhs_viscous (const MatrixFree<dim,value_type>                &data,
                        parallel::distributed::BlockVector<double>      &dst,
                        const std::vector<parallel::distributed::Vector<double> >    &src,
                        const std::pair<unsigned int,unsigned int>          &cell_range) const;

  void local_rhs_viscous_face (const MatrixFree<dim,value_type>              &data,
                parallel::distributed::BlockVector<double>      &dst,
                const std::vector<parallel::distributed::Vector<double> >  &src,
                const std::pair<unsigned int,unsigned int>          &face_range) const;

  void local_rhs_viscous_boundary_face(const MatrixFree<dim,value_type>              &data,
                    parallel::distributed::BlockVector<double>      &dst,
                    const std::vector<parallel::distributed::Vector<double> >  &src,
                    const std::pair<unsigned int,unsigned int>          &face_range) const;

  void local_diagonal_viscous(const MatrixFree<dim,value_type>        &data,
      std::vector<parallel::distributed::Vector<double> >    &dst,
      const std::vector<parallel::distributed::Vector<double> >  &src,
                            const std::pair<unsigned int,unsigned int>  &cell_range) const;

  void local_diagonal_viscous_face (const MatrixFree<dim,value_type>      &data,
      std::vector<parallel::distributed::Vector<double> >    &dst,
      const std::vector<parallel::distributed::Vector<double> >  &src,
                  const std::pair<unsigned int,unsigned int>  &face_range) const;

  void local_diagonal_viscous_boundary_face(const MatrixFree<dim,value_type>      &data,
      std::vector<parallel::distributed::Vector<double> >    &dst,
      const std::vector<parallel::distributed::Vector<double> >  &src,
                      const std::pair<unsigned int,unsigned int>  &face_range) const;

  void local_rhs_pressure (const MatrixFree<dim,value_type>                &data,
                        parallel::distributed::Vector<double>      &dst,
                        const std::vector<parallel::distributed::Vector<double> >    &src,
                        const std::pair<unsigned int,unsigned int>          &cell_range) const;

  void local_rhs_pressure_face (const MatrixFree<dim,value_type>              &data,
                parallel::distributed::Vector<double>      &dst,
                const std::vector<parallel::distributed::Vector<double> >  &src,
                const std::pair<unsigned int,unsigned int>          &face_range) const;

  void local_rhs_pressure_boundary_face(const MatrixFree<dim,value_type>              &data,
                    parallel::distributed::Vector<double>      &dst,
                    const std::vector<parallel::distributed::Vector<double> >  &,
                    const std::pair<unsigned int,unsigned int>          &face_range) const;

  // inverse mass matrix velocity
  void local_apply_mass_matrix(const MatrixFree<dim,value_type>                &data,
                      std::vector<parallel::distributed::Vector<value_type> >    &dst,
                      const std::vector<parallel::distributed::Vector<value_type> >  &src,
                      const std::pair<unsigned int,unsigned int>          &cell_range) const;
  // inverse mass matrix velocity
  void local_apply_mass_matrix(const MatrixFree<dim,value_type>                &data,
                      parallel::distributed::BlockVector<value_type>    &dst,
                      const parallel::distributed::BlockVector<value_type>  &src,
                      const std::pair<unsigned int,unsigned int>          &cell_range) const;

  void   local_compute_divergence (const MatrixFree<dim,value_type>        &data,
      parallel::distributed::Vector<value_type>    &dst,
      const std::vector<parallel::distributed::Vector<value_type> >  &src,
      const std::pair<unsigned int,unsigned int>   &cell_range) const;
  // inverse mass matrix velocity
  void local_precompute_mass_matrix(const MatrixFree<dim,value_type>                &data,
                      std::vector<parallel::distributed::Vector<value_type> >    &,
                      const std::vector<parallel::distributed::Vector<value_type> >  &,
                      const std::pair<unsigned int,unsigned int>          &cell_range);

  // inverse mass matrix velocity
  void local_project_xwall(const MatrixFree<dim,value_type>                &data,
                      std::vector<parallel::distributed::Vector<value_type> >    &dst,
                      const std::vector<parallel::distributed::Vector<value_type> >  &src,
                      const std::pair<unsigned int,unsigned int>          &cell_range);

  // projection step

  void local_rhs_projection (const MatrixFree<dim,value_type>                &data,
                    std::vector<parallel::distributed::Vector<double> >      &dst,
                    const std::vector<parallel::distributed::Vector<double> >    &src,
                    const std::pair<unsigned int,unsigned int>          &cell_range) const;

  void local_rhs_projection_face (const MatrixFree<dim,value_type>              &data,
                std::vector<parallel::distributed::Vector<double> >      &dst,
                const std::vector<parallel::distributed::Vector<double> >  &src,
                const std::pair<unsigned int,unsigned int>          &face_range) const;
//
  void local_rhs_projection_boundary_face (const MatrixFree<dim,value_type>              &data,
                std::vector<parallel::distributed::Vector<double> >      &dst,
                const std::vector<parallel::distributed::Vector<double> >  &src,
                const std::pair<unsigned int,unsigned int>          &face_range) const;

  void local_compute_vorticity (const MatrixFree<dim,value_type>                &data,
                            std::vector<parallel::distributed::Vector<double> >      &dst,
                            const std::vector<parallel::distributed::Vector<double> >    &src,
                            const std::pair<unsigned int,unsigned int>          &cell_range) const;

  void local_grad_div_projection (const MatrixFree<dim,value_type>                &data,
                            std::vector<parallel::distributed::Vector<double> >      &dst,
                            const std::vector<parallel::distributed::Vector<double> >    &src,
                            const std::pair<unsigned int,unsigned int>          &cell_range) const;

  void local_precompute_grad_div_projection (const MatrixFree<dim,value_type>                &data,
                            std::vector<parallel::distributed::Vector<double> >      &,
                            const std::vector<parallel::distributed::Vector<double> >    &,
                            const std::pair<unsigned int,unsigned int>          &cell_range);

  void local_fast_grad_div_projection (const MatrixFree<dim,value_type>                &data,
                            std::vector<parallel::distributed::Vector<double> >      &dst,
                            const std::vector<parallel::distributed::Vector<double> >    &src,
                            const std::pair<unsigned int,unsigned int>          &cell_range) const;

  void local_solve_projection (const MatrixFree<dim,value_type>                &data,
                            std::vector<parallel::distributed::Vector<double> >      &dst,
                            const std::vector<parallel::distributed::Vector<double> >    &src,
                            const std::pair<unsigned int,unsigned int>          &cell_range);

  //penalty parameter
  void calculate_penalty_parameter(double &factor) const;

  void compute_lift_and_drag(const bool clear_files);

  void compute_pressure_difference();

  void my_point_value(const Mapping<dim> &mapping,
                 const DoFHandler<dim> &dof_handler,
                 const parallel::distributed::Vector<double> &solution,
                 const std::pair<typename DoFHandler<dim>::active_cell_iterator, Point<dim> > &cell_point,
                 Vector<double> &value);
  public:
  void local_compute_divu_for_channel_stats (const MatrixFree<dim,value_type>                &data,
                            std::vector<double >      &test,
                            const std::vector<parallel::distributed::Vector<double> >    &source,
                            const std::pair<unsigned int,unsigned int>          &cell_range);
  };

  template<int dim, int fe_degree, int fe_degree_p, int fe_degree_xwall, int n_q_points_1d_xwall>
  NavierStokesOperation<dim,fe_degree, fe_degree_p, fe_degree_xwall, n_q_points_1d_xwall>::NavierStokesOperation(
                                                                       const Mapping<dim> &mapping,
                                                                       const DoFHandler<dim> &dof_handler,
                                                                       const DoFHandler<dim> &dof_handler_p,
                                                                       const DoFHandler<dim> &dof_handler_xwall,
                                                                       const double time_step_size,
                                                                       const std::vector<GridTools::PeriodicFacePair<typename Triangulation<dim>::cell_iterator> > periodic_face_pairs,
                                                                       std::set<types::boundary_id> dirichlet_bc_indicator,
                                                                       std::set<types::boundary_id> neumann_bc_indicator):
#ifdef XWALL
  rhs_visc(dim*2),
  solution_temp_visc(dim*2),
#else
  rhs_visc(dim),
  solution_temp_visc(dim),
#endif
  mapping(fe_degree),
  time(0.0),
  time_step(time_step_size),
  viscosity(VISCOSITY),
  gamma0(1.0),
  computing_times(5),
  times_cg_velo(3),
  iterations_cg_velo(3),
  times_cg_pressure(2),
  iterations_cg_pressure(2),
  element_volume(0),
  xwall(dof_handler,&data,viscosity,element_volume),
  dirichlet_boundary(dirichlet_bc_indicator),
  neumann_boundary(neumann_bc_indicator),
  clear_files(true)
  {
    alpha[0] = beta[0] = 1.;
    alpha[1] = alpha[2] = beta[1] = beta[2] = 0.;

  // use this gamma0 when initializing the multigrid solver (in function calculate_diagonal_viscous())
  if(ORDER_TIME_INTEGRATOR == 2)
    gamma0 = 3.0/2.0;
  else if(ORDER_TIME_INTEGRATOR == 3)
    gamma0 = 11.0/6.0;

  xwall.initialize_constraints(periodic_face_pairs);

  // initialize matrix_free_data
  typename MatrixFree<dim,value_type>::AdditionalData additional_data;
  additional_data.mpi_communicator = MPI_COMM_WORLD;
  additional_data.tasks_parallel_scheme =
    MatrixFree<dim,value_type>::AdditionalData::partition_partition;
  additional_data.build_face_info = true;
  additional_data.mapping_update_flags = (update_gradients | update_JxW_values |
                                          update_quadrature_points | update_normal_vectors |
                                          update_values);
  additional_data.periodic_face_pairs_level_0 = periodic_face_pairs;

  std::vector<const DoFHandler<dim> * >  dof_handler_vec;
  dof_handler_vec.push_back(&dof_handler);
  dof_handler_vec.push_back(&dof_handler_p);
  dof_handler_vec.push_back((xwall.ReturnDofHandlerWallDistance()));
  dof_handler_vec.push_back(&dof_handler_xwall);

  ConstraintMatrix constraint, constraint_p;
  constraint.close();
  constraint_p.close();
  std::vector<const ConstraintMatrix *> constraint_matrix_vec;
  constraint_matrix_vec.push_back(&constraint);
  constraint_matrix_vec.push_back(&constraint_p);
  constraint_matrix_vec.push_back(xwall.ReturnConstraintMatrix());
  constraint_matrix_vec.push_back(&constraint);

  std::vector<Quadrature<1> > quadratures;
  quadratures.push_back(QGauss<1>(fe_degree+1));
  quadratures.push_back(QGauss<1>(fe_degree_p+1));
  // quadrature formula 2: exact integration of convective term
  quadratures.push_back(QGauss<1>(fe_degree + (fe_degree+2)/2));
  quadratures.push_back(QGauss<1>(n_q_points_1d_xwall));

//  const MappingQ<dim> mapping(fe_degree);

  data.reinit (mapping, dof_handler_vec, constraint_matrix_vec,
               quadratures, additional_data);

  // generate initial mass matrix data to avoid allocating it over and over
  // again
  mass_matrix_data.reset(new Threads::ThreadLocalStorage<InverseMassMatrixData<dim,fe_degree,value_type> >(InverseMassMatrixData<dim,fe_degree,value_type>(data,0,0)));

  // PCG - solver for pressure
  PoissonSolverData<dim> solver_data;
  solver_data.poisson_dof_index = 1;
  solver_data.poisson_quad_index = 1;
  solver_data.periodic_face_pairs_level0 = periodic_face_pairs;
  solver_data.penalty_factor = stab_factor; //stab_factor/nu*delta_t;
  solver_data.solver_tolerance = REL_TOL_PRESSURE;
  solver_data.dirichlet_boundaries = neumann_boundary;
  solver_data.neumann_boundaries = dirichlet_boundary;
  solver_data.coarse_solver = PoissonSolverData<dim>::coarse_iterative_jacobi;
  pressure_poisson_solver.initialize(mapping, data, solver_data);

//  smoother_data_viscous.smoothing_range = 30;
//  smoother_data_viscous.degree = 5; //empirically: use degree = 3 - 6
//  smoother_data_viscous.eig_cg_n_iterations = 30;
//  mg_smoother_viscous.initialize(mg_matrices_viscous, smoother_data_viscous);
  gamma0 = 1.0;

  // initialize solution vectors
  solution_n.resize(dim+1+dim);
  data.initialize_dof_vector(solution_n[0], 0);
  for (unsigned int d=1;d<dim;++d)
  {
    solution_n[d] = solution_n[0];
  }
  data.initialize_dof_vector(solution_n[dim], 1);
  data.initialize_dof_vector(solution_n[dim+1], 3);
  for (unsigned int d=1;d<dim;++d)
  {
    solution_n[dim+d+1] = solution_n[dim+1];
  }
  solution_nm2 = solution_n;
  solution_nm = solution_n;
  solution_np = solution_n;
  rhs_p = solution_n[dim];

  rhs_proj.resize(dim);
  data.initialize_dof_vector(rhs_proj[0], 0);
  for (unsigned int d=1;d<dim;++d)
  {
    rhs_proj[d] = rhs_proj[0];
  }

  velocity_temp.resize(2*dim);
  data.initialize_dof_vector(velocity_temp[0],0);
  data.initialize_dof_vector(velocity_temp[dim],3);
  for (unsigned int d=1;d<dim;++d)
  {
    velocity_temp[d] = velocity_temp[0];
    velocity_temp[d+dim] = velocity_temp[dim];
  }
  for (unsigned int d=0;d<dim;++d)
  {
    rhs_visc.block(d)=velocity_temp[d];
    solution_temp_visc.block(d)=velocity_temp[d];
#ifdef XWALL
    rhs_visc.block(d+dim)=velocity_temp[d+dim];
    solution_temp_visc.block(d+dim)=velocity_temp[d+dim];
#endif
  }

  vorticity_n.resize(2*number_vorticity_components);
  data.initialize_dof_vector(vorticity_n[0]);
  for (unsigned int d=1;d<number_vorticity_components;++d)
  {
    vorticity_n[d] = vorticity_n[0];
  }
  data.initialize_dof_vector(vorticity_n[number_vorticity_components],3);
  for (unsigned int d=1;d<number_vorticity_components;++d)
  {
    vorticity_n[d+number_vorticity_components] = vorticity_n[number_vorticity_components];
  }
  vorticity_nm2 = vorticity_n;
  vorticity_nm = vorticity_n;
#ifdef COMPDIV
  data.initialize_dof_vector(divergence_old,0);
  divergence_new = divergence_old;
#endif
//  data.initialize_dof_vector(eddy_viscosity,0);

  rhs_convection_n.resize(2*dim);
#ifdef XWALL
  data.initialize_dof_vector(rhs_convection_n[0],0);
  data.initialize_dof_vector(rhs_convection_n[dim],3);
  for (unsigned int d=1;d<dim;++d)
  {
    rhs_convection_n[d] = rhs_convection_n[0];
    rhs_convection_n[d+dim] = rhs_convection_n[dim];
  }
  rhs_convection_nm2 = rhs_convection_n;
  rhs_convection_nm = rhs_convection_n;
  f = rhs_convection_n;
#else
  data.initialize_dof_vector(rhs_convection_n[0],0);
  for (unsigned int d=1;d<dim;++d)
  {
    rhs_convection_n[d] = rhs_convection_n[0];
  }
  rhs_convection_nm2 = rhs_convection_n;
  rhs_convection_nm = rhs_convection_n;
  f = rhs_convection_n;
#endif

  dof_index_first_point = 0;
  for(unsigned int d=0;d<dim;++d)
    first_point[d] = 0.0;

  if(Utilities::MPI::this_mpi_process(MPI_COMM_WORLD) == 0)
  {
    typename DoFHandler<dim>::active_cell_iterator first_cell;
    typename DoFHandler<dim>::active_cell_iterator cell = dof_handler_p.begin_active(), endc = dof_handler_p.end();
    for(;cell!=endc;++cell)
      if (cell->is_locally_owned())
      {
        first_cell = cell;
        break;
      }
  FEValues<dim> fe_values(dof_handler_p.get_fe(),
              Quadrature<dim>(dof_handler_p.get_fe().get_unit_support_points()),
              update_quadrature_points);
  fe_values.reinit(first_cell);
  first_point = fe_values.quadrature_point(0);
  std::vector<types::global_dof_index>
  dof_indices(dof_handler_p.get_fe().dofs_per_cell);
  first_cell->get_dof_indices(dof_indices);
  dof_index_first_point = dof_indices[0];
  }
  dof_index_first_point = Utilities::MPI::sum(dof_index_first_point,MPI_COMM_WORLD);
  for(unsigned int d=0;d<dim;++d)
    first_point[d] = Utilities::MPI::sum(first_point[d],MPI_COMM_WORLD);
  xwall.initialize();
  xwallstatevec.push_back(*xwall.ReturnWDist());
  xwallstatevec.push_back(*xwall.ReturnTauW());
  //make sure that these vectors are available on the ghosted elements
  xwallstatevec[0].update_ghost_values();
  xwallstatevec[1].update_ghost_values();
#ifdef XWALL
  matrices.resize(data.n_macro_cells());
#endif
#ifndef LOWMEMORY
#ifndef XWALL
  {
    std::vector<parallel::distributed::Vector<value_type> > dummy;
    div_matrices.resize(data.n_macro_cells());
    data.cell_loop (&NavierStokesOperation<dim, fe_degree, fe_degree_p, fe_degree_xwall, n_q_points_1d_xwall>::local_precompute_grad_div_projection,this, dummy, dummy);
  }
  double sum = Utilities::MPI::sum(MemoryConsumption::memory_consumption(div_matrices), MPI_COMM_WORLD);
  if ( Utilities::MPI::this_mpi_process(MPI_COMM_WORLD) == 0)
    std::cout << "memory consumption total: " << sum << std::endl;
#endif
#endif
  QGauss<dim> quadrature(fe_degree+1);
  FEValues<dim> fe_values(mapping, dof_handler.get_fe(), quadrature, update_JxW_values);
  element_volume.resize(data.n_macro_cells()+data.n_macro_ghost_cells());
  for (unsigned int i=0; i<data.n_macro_cells()+data.n_macro_ghost_cells(); ++i)
    for (unsigned int v=0; v<data.n_components_filled(i); ++v)
      {
        typename DoFHandler<dim>::cell_iterator cell = data.get_cell_iterator(i,v);
        fe_values.reinit(cell);
        double volume = 0.;
        for (unsigned int q=0; q<quadrature.size(); ++q)
          volume += fe_values.JxW(q);
        element_volume[i][v] = volume;
        //pcout << "surface to volume ratio: " << pressure_poisson_solver.get_matrix().get_array_penalty_parameter()[i][v] << std::endl;
      }
  }

  template <int dim, int fe_degree, int fe_degree_p, int fe_degree_xwall, int n_q_points_1d_xwall>
  struct NavierStokesViscousMatrix : public Subscriptor
  {
    void initialize(NavierStokesOperation<dim, fe_degree, fe_degree_p, fe_degree_xwall, n_q_points_1d_xwall> &ns_op)
    {
      ns_operation = &ns_op;
    }
    void vmult (parallel::distributed::BlockVector<double> &dst,
        const parallel::distributed::BlockVector<double> &src) const
    {
      ns_operation->apply_viscous(src,dst);
    }

    NavierStokesOperation<dim,fe_degree, fe_degree_p, fe_degree_xwall, n_q_points_1d_xwall> *ns_operation;
  };

//  template <int dim, int fe_degree, int fe_degree_p, int fe_degree_xwall, int n_q_points_1d_xwall>
//  struct NavierStokesViscousMatrix : public Subscriptor
//  {
//      void initialize(const NavierStokesOperation<dim, fe_degree, fe_degree_p, fe_degree_xwall, n_q_points_1d_xwall> &ns_op, unsigned int lvl)
//      {
//        ns_operation = &ns_op;
//        level = lvl;
//        ns_operation->get_data(level).initialize_dof_vector(diagonal.block(0),0);
//        ns_operation->get_data(level).initialize_dof_vector(diagonal.block(1),3);
//        std::vector<parallel::distributed::Vector<double> >  dst_tmp;
//        dst_tmp.resize(2);
//        ns_operation->calculate_diagonal_viscous(dst_tmp,level);
//        diagonal.block(0)=dst_tmp.at(0);
//        diagonal.block(1)=dst_tmp.at(1);
//      }
//
//      unsigned int m() const
//      {
//        return ns_operation->get_data(level).get_vector_partitioner(0)->size()+ns_operation->get_data(level).get_vector_partitioner(3)->size();
//      }
//
//      double el(const unsigned int row,const unsigned int /*col*/) const
//      {
//        return diagonal(row);
//      }
//
////      void vmult (parallel::distributed::Vector<double> &dst,
////          const parallel::distributed::Vector<double> &src) const
////      {
////        Assert(false,ExcInternalError());
//////        dst = 0;
//////        vmult_add(dst,src);
////      }
//      void vmult (parallel::distributed::BlockVector<double> &dst,
//          const parallel::distributed::BlockVector<double> &src) const
//      {
//        dst.block(0) = 0;
//        dst.block(1) = 0;
//        vmult_add(dst,src);
//      }
//
//      void Tvmult (parallel::distributed::BlockVector<double> &dst,
//          const parallel::distributed::BlockVector<double> &src) const
//      {
//        dst.block(0) = 0;
//        dst.block(1) = 0;
//        vmult_add(dst,src);
//      }
//
//      void Tvmult_add (parallel::distributed::BlockVector<double> &dst,
//          const parallel::distributed::BlockVector<double> &src) const
//      {
//        vmult_add(dst,src);
//      }
//
//      void vmult_add (parallel::distributed::BlockVector<double> &dst,
//          const parallel::distributed::BlockVector<double> &src) const
//      {
//        ns_operation->apply_viscous(src,dst,level);
//      }
//
//      const NavierStokesOperation<dim,fe_degree, fe_degree_p, fe_degree_xwall, n_q_points_1d_xwall> *ns_operation;
//      unsigned int level;
//      parallel::distributed::BlockVector<double> diagonal;
//  };

  template <int dim, int fe_degree, int fe_degree_p, int fe_degree_xwall, int n_q_points_1d_xwall>
  struct PreconditionerInverseMassMatrix
  {
    PreconditionerInverseMassMatrix(NavierStokesOperation<dim, fe_degree, fe_degree_p, fe_degree_xwall, n_q_points_1d_xwall> &ns_op)
    :
      ns_op(ns_op)
    {}

    void vmult (parallel::distributed::BlockVector<double> &dst,
        const parallel::distributed::BlockVector<double> &src) const
    {
      ns_op.apply_inverse_mass_matrix(src,dst);
    }

    NavierStokesOperation<dim,fe_degree, fe_degree_p, fe_degree_xwall, n_q_points_1d_xwall> &ns_op;
  };



  template<int dim, int fe_degree, int fe_degree_p, int fe_degree_xwall, int n_q_points_1d_xwall>
  void NavierStokesOperation<dim, fe_degree, fe_degree_p, fe_degree_xwall, n_q_points_1d_xwall>::
  do_timestep (const double  &cur_time,const double  &delta_t, const unsigned int &time_step_number)
  {
    time = cur_time;
    time_step = delta_t;

    if(START_WITH_LOW_ORDER == false && time_step_number == 1)
    {
      update_time_integrator(ORDER_TIME_INTEGRATOR-1);

      // calculate rhs_convection using the analytical solution at time t_nm and t_nm2
      time-=time_step;
      rhs_convection(solution_nm,rhs_convection_nm);
      time-=time_step;
      rhs_convection(solution_nm2,rhs_convection_nm2);

      // reset time
      time = cur_time;
    }

    if(time_step_number < ORDER_TIME_INTEGRATOR+1)
      check_time_integrator(time_step_number);

    //important because I am using this on element level without giving it as argument to element loop
    for (unsigned int d=0; d<dim; ++d)
    {
      solution_n[d].update_ghost_values();
#ifdef XWALL
      solution_n[d+dim+1].update_ghost_values();
#endif
    }
#ifdef CHANNEL
  /***************** STEP 0: xwall update **********************************/
    {
      xwall.UpdateTauW(solution_n);
      xwallstatevec[1]=*xwall.ReturnTauW();
      xwallstatevec[0].update_ghost_values();
      xwallstatevec[1].update_ghost_values();
#ifdef XWALL
      if(variabletauw)
      {
        precompute_inverse_mass_matrix();
        //project vectors
        //solution_n, solution_nm, solution_nm2
        xwall_projection();
        //it should be cheaper an the quality is probably better if we recompute them instead of projecting them
        rhs_convection(solution_nm,rhs_convection_nm);
        rhs_convection(solution_nm2,rhs_convection_nm2);
        compute_vorticity(solution_n,vorticity_n);
        compute_vorticity(solution_nm,vorticity_nm);
        compute_vorticity(solution_nm2,vorticity_nm2);
      }
      else if(time_step_number == 1) //the shape functions don't change
        precompute_inverse_mass_matrix();
#endif
    }
#endif
  /*************************************************************************/

  /***************** STEP 1: convective (nonlinear) term ********************/
    Timer timer;
    timer.restart();
    rhs_convection(solution_n,rhs_convection_n);
    compute_rhs(f);
    for (unsigned int d=0; d<dim; ++d)
    {
      solution_np[d].equ(beta[0],rhs_convection_n[d]);
      solution_np[d].add(beta[1],rhs_convection_nm[d],beta[2],rhs_convection_nm2[d]); // Stokes problem: velocity_temp[d] = f[d];
      solution_np[d] += f[d];
#ifdef STOKES
      solution_np[d] = f[d];
#endif
      solution_np[d].sadd(time_step,alpha[0],solution_n[d]);
      solution_np[d].add(alpha[1],solution_nm[d],alpha[2],solution_nm2[d]);
      //xwall
#ifdef XWALL
      solution_np[d+dim+1].equ(beta[0],rhs_convection_n[d+dim]);
      solution_np[d+dim+1].add(beta[1],rhs_convection_nm[d+dim],beta[2],rhs_convection_nm2[d+dim]); // Stokes problem: velocity_temp[d] = f[d];
      solution_np[d+dim+1] += f[d+dim];
      solution_np[d+dim+1].sadd(time_step, alpha[0], solution_n[d+1+dim]);
      solution_np[d+dim+1].add(alpha[1],solution_nm[d+1+dim],
                               alpha[2],solution_nm2[d+1+dim]);
#endif
    }
    rhs_convection_nm2.swap(rhs_convection_nm);
    rhs_convection_nm.swap(rhs_convection_n);
    computing_times[0] += timer.wall_time();
  /*************************************************************************/

  /************ STEP 2: solve poisson equation for pressure ****************/
    timer.restart();

    rhs_pressure(solution_np,rhs_p);

    unsigned int pres_niter = pressure_poisson_solver.solve(solution_np[dim], rhs_p);

    if(pure_dirichlet_bc)
    {
      shift_pressure(solution_np[dim]);
    }

    if(time_step_number%output_solver_info_every_timesteps == 0)
      {
        Utilities::System::MemoryStats stats;
        Utilities::System::get_memory_stats(stats);
        Utilities::MPI::MinMaxAvg memory =
          Utilities::MPI::min_max_avg (stats.VmRSS/1024., MPI_COMM_WORLD);
        if (Utilities::MPI::this_mpi_process(MPI_COMM_WORLD) == 0 && time_step_number%output_solver_info_every_timesteps == 0)
          {
            std::cout << std::endl << "Number of timesteps: " << time_step_number << std::endl;
            std::cout << "Solve Poisson equation for p: PCG iterations: " << std::setw(3) << pres_niter << "  Wall time: " << timer.wall_time() << std::endl;
            std::cout << "Memory stats [MB]: " << memory.min << " [p" << memory.min_index << "] "
                      << memory.avg << " " << memory.max << " [p" << memory.max_index << "]"
                      << std::endl;
          }
      }

  computing_times[1] += timer.wall_time();
  /*************************************************************************/

  /********************** STEP 3: projection *******************************/
  timer.restart();

//  apply_projection(solution_np,velocity_temp);

  rhs_projection(solution_np,rhs_proj);
  solve_projection(rhs_proj,velocity_temp);

  computing_times[2] += timer.wall_time();
  /*************************************************************************/

  /************************ STEP 4: viscous term ***************************/
  timer.restart();

  rhs_viscous(velocity_temp,rhs_visc);

  // set maximum number of iterations, tolerance
  ReductionControl solver_control_velocity (1e5, ABS_TOL_VISCOUS, REL_TOL_VISCOUS);//1.e-5
//  SolverCG<parallel::distributed::BlockVector<double> > solver_velocity (solver_control_velocity);
#ifdef SKEWSYMMVISC
  SolverGMRES<parallel::distributed::BlockVector<double> > solver_velocity (solver_control_velocity);
#else
  SolverCG<parallel::distributed::BlockVector<double> > solver_velocity (solver_control_velocity);
#endif
  NavierStokesViscousMatrix<dim,fe_degree, fe_degree_p, fe_degree_xwall, n_q_points_1d_xwall> ns_viscous_matrix;
  ns_viscous_matrix.initialize(*this);

  {
    // start CG-iterations with solution_n
    for (unsigned int i=0; i<dim;i++)
    {
      solution_temp_visc.block(i) = solution_n[i];
#ifdef XWALL
      solution_temp_visc.block(i+dim) = solution_n[i+dim+1];
#endif
    }
    solution_temp_visc.collect_sizes();
    rhs_visc.collect_sizes();

    PreconditionerInverseMassMatrix<dim,fe_degree, fe_degree_p, fe_degree_xwall, n_q_points_1d_xwall> preconditioner(*this);

    try
    {
      solver_velocity.solve (ns_viscous_matrix, solution_temp_visc, rhs_visc, preconditioner);//PreconditionIdentity());
    }
    catch (SolverControl::NoConvergence)
    {
      if(Utilities::MPI::this_mpi_process(MPI_COMM_WORLD)==0)
        std::cout<<"Viscous solver failed to solve to given convergence." << std::endl;
    }


//    times_cg_velo[2] += cg_timer_viscous.wall_time();
//    iterations_cg_velo[2] += solver_control_velocity.last_step();
    for (unsigned int i=0; i<dim;i++)
    {
      solution_np[i] = solution_temp_visc.block(i);
#ifdef XWALL
      solution_np[i+dim+1] = solution_temp_visc.block(i+dim);
#endif
    }

//    if(time_step_number%output_solver_info_every_timesteps == 0)
//    {
//    std::cout << "Solve viscous step for u" << d+1 <<":    PCG iterations: " << std::setw(3) << solver_control_velocity.last_step() << "  Wall time: " << timer.wall_time()-wall_time_temp << std::endl;
//    }
  }
//  if(time_step_number%10 == 0)
//    std::cout << "Solve viscous step for u: Number of timesteps: " << time_step_number << std::endl
//          << "CG (no preconditioning):  wall time: " << times_cg_velo[0]/time_step_number << " Iterations: " << (double)iterations_cg_velo[0]/time_step_number/dim << std::endl
//          << "PCG (inv mass precond.):  wall time: " << times_cg_velo[1]/time_step_number << " Iterations: " << (double)iterations_cg_velo[1]/time_step_number/dim << std::endl
//          << "PCG (GMG with Chebyshev): wall time: " << times_cg_velo[2]/time_step_number << " Iterations: " << (double)iterations_cg_velo[2]/time_step_number/dim << std::endl
//          << std::endl;

  computing_times[3] += timer.wall_time();
  /*************************************************************************/
  timer.restart();
  // solution at t_n -> solution at t_n-1    and    solution at t_n+1 -> solution at t_n
  solution_nm2.swap(solution_nm);
  solution_nm.swap(solution_n);
  solution_n.swap(solution_np);

  vorticity_nm2.swap(vorticity_nm);
  vorticity_nm.swap(vorticity_n);

  compute_vorticity(solution_n,vorticity_n);
  computing_times[4] += timer.wall_time();

#ifdef FLOW_PAST_CYLINDER
  compute_lift_and_drag(time_step_number == 1);
  compute_pressure_difference();
  if(time_step_number == 1)
    clear_files = false;
#endif

  if(START_WITH_LOW_ORDER  == true)
  {
    if(time_step_number == 1 && ORDER_TIME_INTEGRATOR >1)
      update_time_integrator(time_step_number);
    if(time_step_number == 2 && ORDER_TIME_INTEGRATOR >2)
      update_time_integrator(time_step_number);
  }

  }

  template<int dim, int fe_degree, int fe_degree_p, int fe_degree_xwall, int n_q_points_1d_xwall>
  void NavierStokesOperation<dim, fe_degree, fe_degree_p, fe_degree_xwall, n_q_points_1d_xwall>::
  update_time_integrator (unsigned int time_step_number)
  {
    if(time_step_number == 1)
    {
      //BDF2
      gamma0 = 3.0/2.0;
      alpha[0] = 2.0;
      alpha[1] = -0.5;
      alpha[2] = 0.0;
      beta[0] = 2.0;
      beta[1] = -1.0;
      beta[2] = 0.0;
    }
    if(time_step_number == 2)
    {
      //BDF3
      gamma0 = 11./6.;
      alpha[0] = 3.;
      alpha[1] = -1.5;
      alpha[2] = 1./3.;
      beta[0] = 3.0;
      beta[1] = -3.0;
      beta[2] = 1.0;
    }
  }

  template<int dim, int fe_degree, int fe_degree_p, int fe_degree_xwall, int n_q_points_1d_xwall>
  void NavierStokesOperation<dim, fe_degree, fe_degree_p, fe_degree_xwall, n_q_points_1d_xwall>::
  check_time_integrator(unsigned int time_step_number)
  {
    if (Utilities::MPI::this_mpi_process(MPI_COMM_WORLD) == 0)
    {
    std::cout << "Time integrator constants: time step "<< time_step_number << std::endl
              <<"Gamma0: " << gamma0   << std::endl
              <<"Alpha0: " << alpha[0] << std::endl
              <<"Alpha1: " << alpha[1] << std::endl
              <<"Alpha2: " << alpha[2] << std::endl
              <<"Beta0: "  << beta[0]  << std::endl
              <<"Beta1: "  << beta[1]  << std::endl
              <<"Beta2: "  << beta[2]  << std::endl << std::endl;
    }
  }

  template<int dim, int fe_degree, int fe_degree_p, int fe_degree_xwall, int n_q_points_1d_xwall>
  void NavierStokesOperation<dim, fe_degree, fe_degree_p, fe_degree_xwall, n_q_points_1d_xwall>::
  analyse_computing_times()
  {
    double total_avg_time = 0;

    std::string names [5] = {"Convection","Pressure","Projection","Viscous   ","Other    "};
    if (Utilities::MPI::this_mpi_process(MPI_COMM_WORLD) == 0)
      std::cout << std::endl << "Computing times:    \t [min/avg/max] \t\t [p_min/p_max]" << std::endl;
    for (unsigned int i=0; i<computing_times.size(); ++i)
      {
        Utilities::MPI::MinMaxAvg data =
          Utilities::MPI::min_max_avg (computing_times[i], MPI_COMM_WORLD);
        if (Utilities::MPI::this_mpi_process(MPI_COMM_WORLD) == 0)
          std::cout << "Step " << i+1 <<  ": " << names[i] << "\t " << data.min << "/" << data.avg << "/" << data.max << " \t " << data.min_index << "/" << data.max_index << std::endl;
        total_avg_time += data.avg;
      }
    if(Utilities::MPI::this_mpi_process(MPI_COMM_WORLD)==0)
      {
        std::cout  <<"Time (Step 1-5):\t "<<total_avg_time<<std::endl;
      }
  }

  template<int dim, int fe_degree, int fe_degree_p, int fe_degree_xwall, int n_q_points_1d_xwall>
  void NavierStokesOperation<dim, fe_degree, fe_degree_p, fe_degree_xwall, n_q_points_1d_xwall>::
  calculate_penalty_parameter(double &factor) const
  {
    // triangular/tetrahedral elements: penalty parameter = stab_factor*(p+1)(p+d)/dim * surface/volume
//  factor = stab_factor * (fe_degree +1.0) * (fe_degree + dim) / dim;

    // quadrilateral/hexahedral elements: penalty parameter = stab_factor*(p+1)(p+1) * surface/volume
    factor = stab_factor * (fe_degree +1.0) * (fe_degree + 1.0);
  }

  template<int dim, int fe_degree, int fe_degree_p, int fe_degree_xwall, int n_q_points_1d_xwall>
  void NavierStokesOperation<dim, fe_degree, fe_degree_p, fe_degree_xwall, n_q_points_1d_xwall>::
  compute_lift_and_drag(const bool clear_files)
  {
#ifdef FLOW_PAST_CYLINDER
  FEFaceEvaluation<dim,fe_degree,fe_degree+1,dim,value_type> fe_eval_velocity(data,true,0,0);
  FEFaceEvaluation<dim,fe_degree_p,fe_degree+1,1,value_type> fe_eval_pressure(data,true,1,0);

  Tensor<1,dim,value_type> Force;
  for(unsigned int d=0;d<dim;++d)
    Force[d] = 0.0;

  for(unsigned int face=data.n_macro_inner_faces(); face<(data.n_macro_inner_faces()+data.n_macro_boundary_faces()); face++)
  {
    fe_eval_velocity.reinit (face);
    fe_eval_velocity.read_dof_values(solution_n,0);
    fe_eval_velocity.evaluate(false,true);

    fe_eval_pressure.reinit (face);
    fe_eval_pressure.read_dof_values(solution_n,dim);
    fe_eval_pressure.evaluate(true,false);

    if (data.get_boundary_indicator(face) == 2)
    {
      for(unsigned int q=0;q<fe_eval_velocity.n_q_points;++q)
      {
        VectorizedArray<value_type> pressure = fe_eval_pressure.get_value(q);
        Tensor<1,dim,VectorizedArray<value_type> > normal = fe_eval_velocity.get_normal_vector(q);
        Tensor<2,dim,VectorizedArray<value_type> > velocity_gradient = fe_eval_velocity.get_gradient(q);
        fe_eval_velocity.submit_value(pressure*normal -  make_vectorized_array<value_type>(viscosity)*
            (velocity_gradient+transpose(velocity_gradient))*normal,q);
      }
      Tensor<1,dim,VectorizedArray<value_type> > Force_local = fe_eval_velocity.integrate_value();

      // sum over all entries of VectorizedArray
      for (unsigned int d=0; d<dim;++d)
        for (unsigned int n=0; n<VectorizedArray<value_type>::n_array_elements; ++n)
          Force[d] += Force_local[d][n];
    }
  }
  Force = Utilities::MPI::sum(Force,MPI_COMM_WORLD);

  // compute lift and drag coefficients (c = (F/rho)/(1/2 U² D)
<<<<<<< HEAD
#ifdef FLOW_PAST_CYLINDER
=======
>>>>>>> 55c51a52
  const double U = Um * (dim==2 ? 2./3. : 4./9.);
  const double H = 0.41;
  if(dim == 2)
    Force *= 2.0/pow(U,2.0)/D;
  else if(dim == 3)
    Force *= 2.0/pow(U,2.0)/D/H;
<<<<<<< HEAD
#endif

  if(Utilities::MPI::this_mpi_process(MPI_COMM_WORLD)==0)
  {
    std::string filename_drag, filename_lift;
    filename_drag = "output/drag_refine" + Utilities::int_to_string(data.get_dof_handler(1).get_triangulation().n_levels()-1) + "_fedegree" + Utilities::int_to_string(fe_degree) + ".txt"; //filename_drag = "drag.txt";
    filename_lift = "output/lift_refine" + Utilities::int_to_string(data.get_dof_handler(1).get_triangulation().n_levels()-1) + "_fedegree" + Utilities::int_to_string(fe_degree) + ".txt"; //filename_lift = "lift.txt";

    std::ofstream f_drag,f_lift;
    if(clear_files)
    {
      f_drag.open(filename_drag.c_str(),std::ios::trunc);
      f_lift.open(filename_lift.c_str(),std::ios::trunc);
    }
    else
    {
      f_drag.open(filename_drag.c_str(),std::ios::app);
      f_lift.open(filename_lift.c_str(),std::ios::app);
    }
    f_drag<<std::scientific<<std::setprecision(6)<<time+time_step<<"\t"<<Force[0]<<std::endl;
    f_drag.close();
    f_lift<<std::scientific<<std::setprecision(6)<<time+time_step<<"\t"<<Force[1]<<std::endl;
    f_lift.close();
  }
=======

  if(Utilities::MPI::this_mpi_process(MPI_COMM_WORLD)==0)
  {
    std::ostringstream filename;
    filename << output_prefix
             << ".lift_and_drag";
    std::ofstream f;
    if(clear_files)
    {
      f.open(filename.str().c_str(),std::ios::trunc);
      f<< "       t       |      drag     |     lift     " << std::endl;
    }
    else
    {
      f.open(filename.str().c_str(),std::ios::app);
    }
    f << std::scientific<<std::setprecision(7) << std::setw(15)<<time+time_step;
    f << std::scientific<<std::setprecision(7) << std::setw(15)<<Force[0];
    f << std::scientific<<std::setprecision(7) << std::setw(15)<<Force[1]<<std::endl;
    f.close();
  }
#endif
;
>>>>>>> 55c51a52
  }

//  template<int dim, int fe_degree, int fe_degree_p, int fe_degree_xwall, int n_q_points_1d_xwall>
//  void NavierStokesOperation<dim, fe_degree, fe_degree_p, fe_degree_xwall, n_q_points_1d_xwall>::
//  compute_eddy_viscosity(const std::vector<parallel::distributed::Vector<value_type> >     &src)
//  {
//
//    eddy_viscosity = 0;
//    data.cell_loop (&NavierStokesOperation<dim, fe_degree, fe_degree_p, fe_degree_xwall, n_q_points_1d_xwall>::local_compute_eddy_viscosity,this, eddy_viscosity, src);
//
//    const double mean = eddy_viscosity.mean_value();
//    eddy_viscosity.update_ghost_values();
//    if(Utilities::MPI::this_mpi_process(MPI_COMM_WORLD)==0)
//      std::cout << "new viscosity:   " << mean << "/" << viscosity << std::endl;
//  }

//  template<int dim, int fe_degree, int fe_degree_p, int fe_degree_xwall, int n_q_points_1d_xwall>
//  void NavierStokesOperation<dim,fe_degree, fe_degree_p, fe_degree_xwall, n_q_points_1d_xwall>::
//  local_compute_eddy_viscosity(const MatrixFree<dim,value_type>                  &data,
//                parallel::distributed::Vector<value_type>      &dst,
//                const std::vector<parallel::distributed::Vector<value_type> >  &src,
//                const std::pair<unsigned int,unsigned int>            &cell_range) const
//  {
//    const VectorizedArray<value_type> Cs = make_vectorized_array(CS);
//    VectorizedArray<value_type> hfac = make_vectorized_array(1.0/(double)fe_degree);
//
//  //Warning: eddy viscosity is only interpolated using the polynomial space
//
//  FEEvaluationXWall<dim,fe_degree,fe_degree_xwall,fe_degree+1,dim,value_type> velocity_xwall(data,xwallstatevec[0],xwallstatevec[1],0,0);
//  FEEvaluation<dim,fe_degree,fe_degree+1,1,value_type> phi(data,0,0);
//  FEEvaluation<dim,1,fe_degree+1,1,double> fe_wdist(data,2,0);
//  FEEvaluation<dim,1,fe_degree+1,1,double> fe_tauw(data,2,0);
//  MatrixFreeOperators::CellwiseInverseMassMatrix<dim, fe_degree, 1, value_type> inverse(phi);
//  const unsigned int dofs_per_cell = phi.dofs_per_cell;
//  AlignedVector<VectorizedArray<value_type> > coefficients(dofs_per_cell);
//
//  for (unsigned int cell=cell_range.first; cell<cell_range.second; ++cell)
//  {
//    phi.reinit(cell);
//    {
//      VectorizedArray<value_type> volume = make_vectorized_array(0.);
//      {
//        AlignedVector<VectorizedArray<value_type> > JxW_values;
//        JxW_values.resize(phi.n_q_points);
//        phi.fill_JxW_values(JxW_values);
//        for (unsigned int q=0; q<phi.n_q_points; ++q)
//          volume += JxW_values[q];
//      }
//      velocity_xwall.reinit(cell);
//      velocity_xwall.read_dof_values(src,0,src,dim+1);
//      velocity_xwall.evaluate (false,true,false);
//      fe_wdist.reinit(cell);
//      fe_wdist.read_dof_values(xwallstatevec[0]);
//      fe_wdist.evaluate(true,false,false);
//      fe_tauw.reinit(cell);
//      fe_tauw.read_dof_values(xwallstatevec[1]);
//      fe_tauw.evaluate(true,false,false);
//      for (unsigned int q=0; q<phi.n_q_points; ++q)
//      {
//        Tensor<2,dim,VectorizedArray<value_type> > s = velocity_xwall.get_gradient(q);
//
//        VectorizedArray<value_type> snorm = make_vectorized_array(0.);
//        for (unsigned int i = 0; i<dim ; i++)
//          for (unsigned int j = 0; j<dim ; j++)
//            snorm += make_vectorized_array(0.5)*(s[i][j]+s[j][i])*(s[i][j]+s[j][i]);
//        //simple wall correction
//        VectorizedArray<value_type> fmu = (1.-std::exp(-fe_wdist.get_value(q)/viscosity*std::sqrt(fe_tauw.get_value(q))/25.));
//        VectorizedArray<value_type> lm = Cs*std::pow(volume,1./3.)*hfac*fmu;
//        phi.submit_value (make_vectorized_array(viscosity) + std::pow(lm,2.)*std::sqrt(make_vectorized_array(2.)*snorm), q);
//      }
//      phi.integrate (true,false);
//
//      inverse.fill_inverse_JxW_values(coefficients);
//      inverse.apply(coefficients,1,phi.begin_dof_values(),phi.begin_dof_values());
//
//      phi.set_dof_values(dst);
//    }
//  }
//
//  }
  template<int dim, int fe_degree, int fe_degree_p, int fe_degree_xwall, int n_q_points_1d_xwall>
  void NavierStokesOperation<dim, fe_degree, fe_degree_p, fe_degree_xwall, n_q_points_1d_xwall>::
  compute_pressure_difference()
  {
  double pressure_1 = 0.0, pressure_2 = 0.0;
  unsigned int counter_1 = 0, counter_2 = 0;

  Point<dim> point_1, point_2;
  if(dim == 2)
  {
    Point<dim> point_1_2D(0.45,0.2), point_2_2D(0.55,0.2);
    point_1 = point_1_2D;
    point_2 = point_2_2D;
  }
  else if(dim == 3)
  {
    Point<dim> point_1_3D(0.45,0.2,0.205), point_2_3D(0.55,0.2,0.205);
    point_1 = point_1_3D;
    point_2 = point_2_3D;
  }

  // serial computation
//  Vector<double> value_1(1), value_2(1);
//  VectorTools::point_value(mapping,data.get_dof_handler(1),solution_n[dim],point_1,value_1);
//  pressure_1 = value_1(0);
//  VectorTools::point_value(mapping,data.get_dof_handler(1),solution_n[dim],point_2,value_2);
//  pressure_2 = value_2(0);

  // parallel computation
  const std::pair<typename DoFHandler<dim>::active_cell_iterator, Point<dim> >
  cell_point_1 = GridTools::find_active_cell_around_point (mapping,data.get_dof_handler(1), point_1);
  if(cell_point_1.first->is_locally_owned())
  {
    counter_1 = 1;
    //std::cout<< "Point 1 found on Processor "<<Utilities::MPI::this_mpi_process(MPI_COMM_WORLD)<<std::endl;

    Vector<double> value(1);
    my_point_value(mapping,data.get_dof_handler(1),solution_n[dim],cell_point_1,value);
    pressure_1 = value(0);
  }
  counter_1 = Utilities::MPI::sum(counter_1,MPI_COMM_WORLD);
  pressure_1 = Utilities::MPI::sum(pressure_1,MPI_COMM_WORLD);
  pressure_1 = pressure_1/counter_1;

  const std::pair<typename DoFHandler<dim>::active_cell_iterator, Point<dim> >
  cell_point_2 = GridTools::find_active_cell_around_point (mapping,data.get_dof_handler(1), point_2);
  if(cell_point_2.first->is_locally_owned())
  {
    counter_2 = 1;
    //std::cout<< "Point 2 found on Processor "<<Utilities::MPI::this_mpi_process(MPI_COMM_WORLD)<<std::endl;

    Vector<double> value(1);
    my_point_value(mapping,data.get_dof_handler(1),solution_n[dim],cell_point_2,value);
    pressure_2 = value(0);
  }
  counter_2 = Utilities::MPI::sum(counter_2,MPI_COMM_WORLD);
  pressure_2 = Utilities::MPI::sum(pressure_2,MPI_COMM_WORLD);
  pressure_2 = pressure_2/counter_2;

  if(Utilities::MPI::this_mpi_process(MPI_COMM_WORLD)==0)
  {
    std::string filename = "output/pressure_difference_refine" + Utilities::int_to_string(data.get_dof_handler(1).get_triangulation().n_levels()-1) + "_fedegree" + Utilities::int_to_string(fe_degree) + ".txt"; // filename = "pressure_difference.txt";

    std::ofstream f;
    if(clear_files)
    {
      f.open(filename.c_str(),std::ios::trunc);
    }
    else
    {
      f.open(filename.c_str(),std::ios::app);
    }
    f << std::scientific << std::setprecision(6) << time+time_step << "\t" << pressure_1-pressure_2 << std::endl;
    f.close();
  }
  }

  template<int dim, int fe_degree, int fe_degree_p, int fe_degree_xwall, int n_q_points_1d_xwall>
  void NavierStokesOperation<dim, fe_degree, fe_degree_p, fe_degree_xwall, n_q_points_1d_xwall>::
  my_point_value(const Mapping<dim> &mapping,
              const DoFHandler<dim> &dof_handler,
              const parallel::distributed::Vector<double> &solution,
              const std::pair<typename DoFHandler<dim>::active_cell_iterator, Point<dim> > &cell_point,
              Vector<double> &value)
  {
  const FiniteElement<dim> &fe = dof_handler.get_fe();
  Assert(GeometryInfo<dim>::distance_to_unit_cell(cell_point.second) < 1e-10,ExcInternalError());

  const Quadrature<dim> quadrature (GeometryInfo<dim>::project_to_unit_cell(cell_point.second));

  FEValues<dim> fe_values(mapping, fe, quadrature, update_values);
  fe_values.reinit(cell_point.first);

  // then use this to get at the values of
  // the given fe_function at this point
  std::vector<Vector<double> > u_value(1, Vector<double> (fe.n_components()));
  fe_values.get_function_values(solution, u_value);
  value = u_value[0];
  }

  template<int dim, int fe_degree, int fe_degree_p, int fe_degree_xwall, int n_q_points_1d_xwall>
  void NavierStokesOperation<dim, fe_degree, fe_degree_p, fe_degree_xwall, n_q_points_1d_xwall>::
  calculate_diagonal_viscous(std::vector<parallel::distributed::Vector<value_type> > &diagonal,
 unsigned int level) const
  {

    std::vector<parallel::distributed::Vector<double> >  src_tmp;
    //not implemented with symmetric formulation
    Assert(false,ExcInternalError());
    data[level].loop (&NavierStokesOperation<dim, fe_degree, fe_degree_p, fe_degree_xwall, n_q_points_1d_xwall>::local_diagonal_viscous,
              &NavierStokesOperation<dim, fe_degree, fe_degree_p, fe_degree_xwall, n_q_points_1d_xwall>::local_diagonal_viscous_face,
              &NavierStokesOperation<dim, fe_degree, fe_degree_p, fe_degree_xwall, n_q_points_1d_xwall>::local_diagonal_viscous_boundary_face,
              this, diagonal, src_tmp);
  }

  template <int dim, int fe_degree, int fe_degree_p, int fe_degree_xwall, int n_q_points_1d_xwall>
  void NavierStokesOperation<dim,fe_degree, fe_degree_p, fe_degree_xwall, n_q_points_1d_xwall>::
  local_diagonal_viscous (const MatrixFree<dim,value_type>        &data,
               std::vector<parallel::distributed::Vector<double> >    &dst,
               const std::vector<parallel::distributed::Vector<double> >  &src,
               const std::pair<unsigned int,unsigned int>   &cell_range) const
  {
#ifdef XWALL
    Assert(false,ExcInternalError());
#endif
#ifdef XWALL
    FEEvaluationXWall<dim,fe_degree,fe_degree_xwall,n_q_points_1d_xwall,1,value_type> fe_eval_xwall(data,xwallstatevec[0],xwallstatevec[1],0,3);
#else
    FEEvaluationXWall<dim,fe_degree,fe_degree_xwall,fe_degree+1,1,value_type> fe_eval_xwall(data,xwallstatevec[0],xwallstatevec[1],0,0);
#endif

   for (unsigned int cell=cell_range.first; cell<cell_range.second; ++cell)
   {
     fe_eval_xwall.reinit (cell);
     fe_eval_xwall.evaluate_eddy_viscosity(solution_n,cell);

    VectorizedArray<value_type> local_diagonal_vector[fe_eval_xwall.tensor_dofs_per_cell];
    for (unsigned int j=0; j<fe_eval_xwall.dofs_per_cell; ++j)
    {
      for (unsigned int i=0; i<fe_eval_xwall.dofs_per_cell; ++i)
        fe_eval_xwall.write_cellwise_dof_value(i,make_vectorized_array(0.));
      fe_eval_xwall.write_cellwise_dof_value(j,make_vectorized_array(1.));
      fe_eval_xwall.evaluate (true,true,false);
      for (unsigned int q=0; q<fe_eval_xwall.n_q_points; ++q)
      {
        fe_eval_xwall.submit_value (gamma0/time_step*fe_eval_xwall.get_value(q), q);
        fe_eval_xwall.submit_gradient (make_vectorized_array<value_type>(fe_eval_xwall.eddyvisc[q])*fe_eval_xwall.get_gradient(q), q);
      }
      fe_eval_xwall.integrate (true,true);
      local_diagonal_vector[j] = fe_eval_xwall.read_cellwise_dof_value(j);
    }
    for (unsigned int j=0; j<fe_eval_xwall.dofs_per_cell; ++j)
      fe_eval_xwall.write_cellwise_dof_value(j,local_diagonal_vector[j]);
    fe_eval_xwall.distribute_local_to_global (dst.at(0),dst.at(1));
   }
  }

  template <int dim, int fe_degree, int fe_degree_p, int fe_degree_xwall, int n_q_points_1d_xwall>
  void NavierStokesOperation<dim,fe_degree, fe_degree_p, fe_degree_xwall, n_q_points_1d_xwall>::
  local_diagonal_viscous_face (const MatrixFree<dim,value_type>       &data,
      std::vector<parallel::distributed::Vector<double> >    &dst,
      const std::vector<parallel::distributed::Vector<double> >  &src,
                   const std::pair<unsigned int,unsigned int>  &face_range) const
  {
#ifdef XWALL
    Assert(false,ExcInternalError());
#endif
#ifdef XWALL
    FEFaceEvaluationXWall<dim,fe_degree,fe_degree_xwall,n_q_points_1d_xwall,1,value_type> fe_eval_xwall(data,xwallstatevec[0],xwallstatevec[1],true,0,3);
    FEFaceEvaluationXWall<dim,fe_degree,fe_degree_xwall,n_q_points_1d_xwall,1,value_type> fe_eval_xwall_neighbor(data,xwallstatevec[0],xwallstatevec[1],false,0,3);
#else
    FEFaceEvaluationXWall<dim,fe_degree,fe_degree_xwall,fe_degree+(fe_degree+2)/2,1,value_type> fe_eval_xwall(data,xwallstatevec[0],xwallstatevec[1],true,0,2);
    FEFaceEvaluationXWall<dim,fe_degree,fe_degree_xwall,fe_degree+(fe_degree+2)/2,1,value_type> fe_eval_xwall_neighbor(data,xwallstatevec[0],xwallstatevec[1],false,0,2);
#endif

    const unsigned int level = data.get_cell_iterator(0,0)->level();

     for(unsigned int face=face_range.first; face<face_range.second; face++)
     {
       fe_eval_xwall.reinit (face);
       fe_eval_xwall_neighbor.reinit (face);
       fe_eval_xwall.evaluate_eddy_viscosity(solution_n,face,fe_eval_xwall.read_cell_data(element_volume));
       fe_eval_xwall_neighbor.evaluate_eddy_viscosity(solution_n,face,fe_eval_xwall_neighbor.read_cell_data(element_volume));
       double factor = 1.;
       calculate_penalty_parameter(factor);
       //VectorizedArray<value_type> sigmaF = std::abs(fe_eval_xwall.get_normal_volume_fraction()) * (value_type)factor;
      VectorizedArray<value_type> sigmaF = std::max(fe_eval_xwall.read_cell_data(pressure_poisson_solver.get_matrix().get_array_penalty_parameter()),fe_eval_xwall_neighbor.read_cell_data(pressure_poisson_solver.get_matrix().get_array_penalty_parameter())) * (value_type)factor;

       // element-
       VectorizedArray<value_type> local_diagonal_vector[fe_eval_xwall.tensor_dofs_per_cell];
    for (unsigned int j=0; j<fe_eval_xwall.dofs_per_cell; ++j)
    {
      for (unsigned int i=0; i<fe_eval_xwall.dofs_per_cell; ++i)
        fe_eval_xwall.write_cellwise_dof_value(i,make_vectorized_array(0.));
      for (unsigned int i=0; i<fe_eval_xwall_neighbor.dofs_per_cell; ++i)
        fe_eval_xwall_neighbor.write_cellwise_dof_value(i, make_vectorized_array(0.));

      fe_eval_xwall.write_cellwise_dof_value(j,make_vectorized_array(1.));

      fe_eval_xwall.evaluate(true,true);
      fe_eval_xwall_neighbor.evaluate(true,true);

      for(unsigned int q=0;q<fe_eval_xwall.n_q_points;++q)
      {
        VectorizedArray<value_type> uM = fe_eval_xwall.get_value(q);
        VectorizedArray<value_type> uP = fe_eval_xwall_neighbor.get_value(q);

        VectorizedArray<value_type> jump_value = uM - uP;
        VectorizedArray<value_type> average_gradient =
            ( fe_eval_xwall.get_normal_gradient(q,true) + fe_eval_xwall_neighbor.get_normal_gradient(q,true) ) * make_vectorized_array<value_type>(0.5);
        average_gradient = average_gradient - jump_value * sigmaF;

        fe_eval_xwall.submit_normal_gradient(-0.5*fe_eval_xwall.eddyvisc[q]*jump_value,q);
        fe_eval_xwall.submit_value(-fe_eval_xwall.eddyvisc[q]*average_gradient,q);
      }
      fe_eval_xwall.integrate(true,true);
      local_diagonal_vector[j] = fe_eval_xwall.read_cellwise_dof_value(j);
       }
    for (unsigned int j=0; j<fe_eval_xwall.dofs_per_cell; ++j)
      fe_eval_xwall.write_cellwise_dof_value(j, local_diagonal_vector[j]);
    fe_eval_xwall.distribute_local_to_global(dst.at(0),dst.at(1));

       // neighbor (element+)
    VectorizedArray<value_type> local_diagonal_vector_neighbor[fe_eval_xwall_neighbor.tensor_dofs_per_cell];
    for (unsigned int j=0; j<fe_eval_xwall_neighbor.dofs_per_cell; ++j)
    {
      for (unsigned int i=0; i<fe_eval_xwall.dofs_per_cell; ++i)
        fe_eval_xwall.write_cellwise_dof_value(i,make_vectorized_array(0.));
      for (unsigned int i=0; i<fe_eval_xwall_neighbor.dofs_per_cell; ++i)
        fe_eval_xwall_neighbor.write_cellwise_dof_value(i, make_vectorized_array(0.));

      fe_eval_xwall_neighbor.write_cellwise_dof_value(j,make_vectorized_array(1.));

      fe_eval_xwall.evaluate(true,true);
      fe_eval_xwall_neighbor.evaluate(true,true);

        for(unsigned int q=0;q<fe_eval_xwall.n_q_points;++q)
        {
          VectorizedArray<value_type> uM = fe_eval_xwall.get_value(q);
          VectorizedArray<value_type> uP = fe_eval_xwall_neighbor.get_value(q);

          VectorizedArray<value_type> jump_value = uM - uP;
          VectorizedArray<value_type> average_gradient =
              ( fe_eval_xwall.get_normal_gradient(q,true) + fe_eval_xwall_neighbor.get_normal_gradient(q,true) ) * make_vectorized_array<value_type>(0.5);
          average_gradient = average_gradient - jump_value * sigmaF;

          fe_eval_xwall_neighbor.submit_normal_gradient(-0.5*fe_eval_xwall_neighbor.eddyvisc[q]*jump_value,q);
          fe_eval_xwall_neighbor.submit_value(fe_eval_xwall_neighbor.eddyvisc[q]*average_gradient,q);
        }
      fe_eval_xwall_neighbor.integrate(true,true);
      local_diagonal_vector_neighbor[j] = fe_eval_xwall_neighbor.read_cellwise_dof_value(j);
    }
    for (unsigned int j=0; j<fe_eval_xwall_neighbor.dofs_per_cell; ++j)
      fe_eval_xwall_neighbor.write_cellwise_dof_value(j, local_diagonal_vector_neighbor[j]);
    fe_eval_xwall_neighbor.distribute_local_to_global(dst.at(0),dst.at(1));
     }
  }

  template <int dim, int fe_degree, int fe_degree_p, int fe_degree_xwall, int n_q_points_1d_xwall>
  void NavierStokesOperation<dim,fe_degree, fe_degree_p, fe_degree_xwall, n_q_points_1d_xwall>::
  local_diagonal_viscous_boundary_face (const MatrixFree<dim,value_type>       &data,
      std::vector<parallel::distributed::Vector<double> >    &dst,
      const std::vector<parallel::distributed::Vector<double> >  &src,
                       const std::pair<unsigned int,unsigned int>  &face_range) const
  {
#ifdef XWALL
    Assert(false,ExcInternalError());
#endif
#ifdef XWALL
    FEFaceEvaluationXWall<dim,fe_degree,fe_degree_xwall,n_q_points_1d_xwall,1,value_type> fe_eval_xwall(data,xwallstatevec[0],xwallstatevec[1],true,0,3);
#else
    FEFaceEvaluationXWall<dim,fe_degree,fe_degree_xwall,fe_degree+(fe_degree+2)/2,1,value_type> fe_eval_xwall(data,xwallstatevec[0],xwallstatevec[1],true,0,2);
#endif

    const unsigned int level = data.get_cell_iterator(0,0)->level();

     for(unsigned int face=face_range.first; face<face_range.second; face++)
     {
       fe_eval_xwall.reinit (face);
       fe_eval_xwall.evaluate_eddy_viscosity(solution_n,face,fe_eval_xwall.read_cell_data(element_volume));
       double factor = 1.;
       calculate_penalty_parameter(factor);
       //VectorizedArray<value_type> sigmaF = std::abs(fe_eval_xwall.get_normal_volume_fraction()) * (value_type)factor;
      VectorizedArray<value_type> sigmaF = fe_eval_xwall.read_cell_data(pressure_poisson_solver.get_matrix().get_array_penalty_parameter()) * (value_type)factor;

       VectorizedArray<value_type> local_diagonal_vector[fe_eval_xwall.tensor_dofs_per_cell];
       for (unsigned int j=0; j<fe_eval_xwall.dofs_per_cell; ++j)
       {
         for (unsigned int i=0; i<fe_eval_xwall.dofs_per_cell; ++i)
      {
           fe_eval_xwall.write_cellwise_dof_value(i, make_vectorized_array(0.));
      }
         fe_eval_xwall.write_cellwise_dof_value(j, make_vectorized_array(1.));
      fe_eval_xwall.evaluate(true,true);

      for(unsigned int q=0;q<fe_eval_xwall.n_q_points;++q)
      {
        if (dirichlet_boundary.find(data.get_boundary_indicator(face)) != dirichlet_boundary.end()) // Infow and wall boundaries
        {
          // applying inhomogeneous Dirichlet BC (value+ = - value- + 2g , grad+ = grad-)
          VectorizedArray<value_type> uM = fe_eval_xwall.get_value(q);
          VectorizedArray<value_type> uP = -uM;

          VectorizedArray<value_type> jump_value = uM - uP;
          VectorizedArray<value_type> average_gradient = fe_eval_xwall.get_normal_gradient(q,true);
          average_gradient = average_gradient - jump_value * sigmaF;

          fe_eval_xwall.submit_normal_gradient(-0.5*fe_eval_xwall.eddyvisc[q]*jump_value,q);
          fe_eval_xwall.submit_value(-fe_eval_xwall.eddyvisc[q]*average_gradient,q);
        }
        else if (neumann_boundary.find(data.get_boundary_indicator(face)) != neumann_boundary.end()) // Outflow boundary
        {
          // applying inhomogeneous Neumann BC (value+ = value- , grad+ =  - grad- +2h)
          VectorizedArray<value_type> jump_value = make_vectorized_array<value_type>(0.0);
          VectorizedArray<value_type> average_gradient = make_vectorized_array<value_type>(0.0);
          fe_eval_xwall.submit_normal_gradient(-0.5*fe_eval_xwall.eddyvisc[q]*jump_value,q);
          fe_eval_xwall.submit_value(-fe_eval_xwall.eddyvisc[q]*average_gradient,q);
        }
      }
      fe_eval_xwall.integrate(true,true);
      local_diagonal_vector[j] = fe_eval_xwall.read_cellwise_dof_value(j);
       }
    for (unsigned int j=0; j<fe_eval_xwall.dofs_per_cell; ++j)
      fe_eval_xwall.write_cellwise_dof_value(j, local_diagonal_vector[j]);
    fe_eval_xwall.distribute_local_to_global(dst.at(0),dst.at(1));
     }
  }

  template<int dim, int fe_degree, int fe_degree_p, int fe_degree_xwall, int n_q_points_1d_xwall>
  void NavierStokesOperation<dim, fe_degree, fe_degree_p, fe_degree_xwall, n_q_points_1d_xwall>::
  rhs_convection (const std::vector<parallel::distributed::Vector<value_type> >   &src,
            std::vector<parallel::distributed::Vector<value_type> >      &dst)
  {
  for(unsigned int d=0;d<dim;++d)
  {
    dst[d] = 0;
#ifdef XWALL
    dst[d+dim] = 0;
#endif
  }

  // data.loop
  data.loop (  &NavierStokesOperation<dim, fe_degree, fe_degree_p, fe_degree_xwall, n_q_points_1d_xwall>::local_rhs_convection,
            &NavierStokesOperation<dim, fe_degree, fe_degree_p, fe_degree_xwall, n_q_points_1d_xwall>::local_rhs_convection_face,
            &NavierStokesOperation<dim, fe_degree, fe_degree_p, fe_degree_xwall, n_q_points_1d_xwall>::local_rhs_convection_boundary_face,
            this, dst, src);

  data.cell_loop(&NavierStokesOperation<dim, fe_degree, fe_degree_p, fe_degree_xwall, n_q_points_1d_xwall>::local_apply_mass_matrix,
                             this, dst, dst);
  }

  template<int dim, int fe_degree, int fe_degree_p, int fe_degree_xwall, int n_q_points_1d_xwall>
  void NavierStokesOperation<dim, fe_degree, fe_degree_p, fe_degree_xwall, n_q_points_1d_xwall>::
  compute_rhs (std::vector<parallel::distributed::Vector<value_type> >  &dst)
  {
  for(unsigned int d=0;d<dim;++d)
    dst[d] = 0;

  // data.loop
  data.cell_loop (&NavierStokesOperation<dim, fe_degree, fe_degree_p, fe_degree_xwall, n_q_points_1d_xwall>::local_compute_rhs,this, dst, dst);
  // data.cell_loop
  data.cell_loop(&NavierStokesOperation<dim, fe_degree, fe_degree_p, fe_degree_xwall, n_q_points_1d_xwall>::local_apply_mass_matrix,this, dst, dst);
  }

  template<int dim, int fe_degree, int fe_degree_p, int fe_degree_xwall, int n_q_points_1d_xwall>
  void NavierStokesOperation<dim, fe_degree, fe_degree_p, fe_degree_xwall, n_q_points_1d_xwall>::
  apply_viscous (const parallel::distributed::BlockVector<value_type>   &src,
              parallel::distributed::BlockVector<value_type>      &dst) const
  {
    for(unsigned int d=0;d<dim;++d)
    {
      dst.block(d)=0;
#ifdef XWALL
      dst.block(d+dim)=0;
#endif
    }
  data.loop (  &NavierStokesOperation<dim, fe_degree, fe_degree_p, fe_degree_xwall, n_q_points_1d_xwall>::local_apply_viscous,
            &NavierStokesOperation<dim, fe_degree, fe_degree_p, fe_degree_xwall, n_q_points_1d_xwall>::local_apply_viscous_face,
            &NavierStokesOperation<dim, fe_degree, fe_degree_p, fe_degree_xwall, n_q_points_1d_xwall>::local_apply_viscous_boundary_face,
            this, dst, src);
  }

  template<int dim, int fe_degree, int fe_degree_p, int fe_degree_xwall, int n_q_points_1d_xwall>
  void NavierStokesOperation<dim, fe_degree, fe_degree_p, fe_degree_xwall, n_q_points_1d_xwall>::
  rhs_viscous (const std::vector<parallel::distributed::Vector<value_type> >   &src,
            parallel::distributed::BlockVector<value_type>      &dst)
  {
  for(unsigned int d=0;d<dim;++d)
    dst.block(d) = 0;
#ifdef XWALL
  for(unsigned int d=0;d<dim;++d)
    dst.block(d+dim) = 0;
#endif

  data.loop (  &NavierStokesOperation<dim, fe_degree, fe_degree_p, fe_degree_xwall, n_q_points_1d_xwall>::local_rhs_viscous,
            &NavierStokesOperation<dim, fe_degree, fe_degree_p, fe_degree_xwall, n_q_points_1d_xwall>::local_rhs_viscous_face,
            &NavierStokesOperation<dim, fe_degree, fe_degree_p, fe_degree_xwall, n_q_points_1d_xwall>::local_rhs_viscous_boundary_face,
            this, dst, src);
  }

  template <int dim, int fe_degree, int fe_degree_p, int fe_degree_xwall, int n_q_points_1d_xwall>
  void NavierStokesOperation<dim,fe_degree, fe_degree_p, fe_degree_xwall, n_q_points_1d_xwall>::
  local_rhs_convection (const MatrixFree<dim,value_type>              &data,
            std::vector<parallel::distributed::Vector<double> >      &dst,
            const std::vector<parallel::distributed::Vector<double> >  &src,
            const std::pair<unsigned int,unsigned int>           &cell_range) const
  {
  // inexact integration  (data,0,0) : second argument: which dof-handler, third argument: which quadrature
//  FEEvaluation<dim,fe_degree,fe_degree+1,dim,value_type> velocity (data,0,0);
#ifdef XWALL
    FEEvaluationXWall<dim,fe_degree,fe_degree_xwall,n_q_points_1d_xwall,dim,value_type> fe_eval_xwall(data,xwallstatevec[0],xwallstatevec[1],0,3);
#else
    FEEvaluationXWall<dim,fe_degree,fe_degree_xwall,fe_degree+(fe_degree+2)/2,dim,value_type> fe_eval_xwall(data,xwallstatevec[0],xwallstatevec[1],0,2);
#endif
  // exact integration of convective term
//  FEEvaluation<dim,fe_degree,fe_degree+(fe_degree+2)/2,dim,value_type> velocity (data,0,2);

    for (unsigned int cell=cell_range.first; cell<cell_range.second; ++cell)
    {
      fe_eval_xwall.reinit(cell);
  //    velocity.reinit (cell);
      fe_eval_xwall.read_dof_values(src,0, src, dim+1);
      fe_eval_xwall.evaluate (true,false,false);

      for (unsigned int q=0; q<fe_eval_xwall.n_q_points; ++q)
      {
        // nonlinear convective flux F(u) = uu
        Tensor<1,dim,VectorizedArray<value_type> > u = fe_eval_xwall.get_value(q);
        Tensor<2,dim,VectorizedArray<value_type> > F
          = outer_product(u,u);
        fe_eval_xwall.submit_gradient (F, q);

      }
      fe_eval_xwall.integrate (false,true);
      fe_eval_xwall.distribute_local_to_global (dst,0, dst, dim);
    }
  }

  template <int dim, int fe_degree, int fe_degree_p, int fe_degree_xwall, int n_q_points_1d_xwall>
  void NavierStokesOperation<dim,fe_degree, fe_degree_p, fe_degree_xwall, n_q_points_1d_xwall>::
  local_rhs_convection_face (const MatrixFree<dim,value_type>               &data,
              std::vector<parallel::distributed::Vector<double> >      &dst,
              const std::vector<parallel::distributed::Vector<double> >  &src,
              const std::pair<unsigned int,unsigned int>          &face_range) const
  {
  // inexact integration
//  FEFaceEvaluation<dim,fe_degree,fe_degree+1,dim,value_type> fe_eval(data,true,0,0);
//  FEFaceEvaluation<dim,fe_degree,fe_degree+1,dim,value_type> fe_eval_neighbor(data,false,0,0);

#ifdef XWALL
    FEFaceEvaluationXWall<dim,fe_degree,fe_degree_xwall,n_q_points_1d_xwall,dim,value_type> fe_eval_xwall(data,xwallstatevec[0],xwallstatevec[1],true,0,3);
    FEFaceEvaluationXWall<dim,fe_degree,fe_degree_xwall,n_q_points_1d_xwall,dim,value_type> fe_eval_xwall_neighbor(data,xwallstatevec[0],xwallstatevec[1],false,0,3);
#else
    FEFaceEvaluationXWall<dim,fe_degree,fe_degree_xwall,fe_degree+(fe_degree+2)/2,dim,value_type> fe_eval_xwall(data,xwallstatevec[0],xwallstatevec[1],true,0,2);
    FEFaceEvaluationXWall<dim,fe_degree,fe_degree_xwall,fe_degree+(fe_degree+2)/2,dim,value_type> fe_eval_xwall_neighbor(data,xwallstatevec[0],xwallstatevec[1],false,0,2);
#endif
  // exact integration
//  FEFaceEvaluation<dim,fe_degree,fe_degree+(fe_degree+2)/2,dim,value_type> fe_eval(data,true,0,2);
//  FEFaceEvaluation<dim,fe_degree,fe_degree+(fe_degree+2)/2,dim,value_type> fe_eval_neighbor(data,false,0,2);

  for(unsigned int face=face_range.first; face<face_range.second; face++)
  {

    fe_eval_xwall.reinit(face);
    fe_eval_xwall_neighbor.reinit (face);

    fe_eval_xwall.read_dof_values(src, 0, src, dim+1);
//    fe_eval.read_dof_values(src,0);
    fe_eval_xwall.evaluate(true, false);
//    fe_eval.evaluate(true,false);
    fe_eval_xwall_neighbor.read_dof_values(src,0,src,dim+1);
    fe_eval_xwall_neighbor.evaluate(true,false);

    for(unsigned int q=0;q<fe_eval_xwall.n_q_points;++q)
    {
      Tensor<1,dim,VectorizedArray<value_type> > uM = fe_eval_xwall.get_value(q);
      Tensor<1,dim,VectorizedArray<value_type> > uP = fe_eval_xwall_neighbor.get_value(q);
      Tensor<1,dim,VectorizedArray<value_type> > normal = fe_eval_xwall.get_normal_vector(q);

      const VectorizedArray<value_type> uM_n = uM*normal;
      const VectorizedArray<value_type> uP_n = uP*normal;

      // calculation of lambda according to Shahbazi et al., i.e.
      // lambda = max ( max |lambda(flux_jacobian_M)| , max |lambda(flux_jacobian_P)| )
      // where the maximum eigenvalue of the flux Jacobian is the
      // maximum eigenvalue of (u^T * normal) * I + u * normal^T, which is
      // abs(2*u^T*normal) (this can be verified by rank-1 matrix algebra)
      const VectorizedArray<value_type> lambda = 2.*std::max(std::abs(uM_n), std::abs(uP_n));

      Tensor<1,dim,VectorizedArray<value_type> > jump_value = uM - uP;
      Tensor<1,dim,VectorizedArray<value_type> > average_normal_flux = ( uM*uM_n + uP*uP_n) * make_vectorized_array<value_type>(0.5);
      Tensor<1,dim,VectorizedArray<value_type> > lf_flux = average_normal_flux + 0.5 * lambda * jump_value;

      fe_eval_xwall.submit_value(-lf_flux,q);
      fe_eval_xwall_neighbor.submit_value(lf_flux,q);
    }
    fe_eval_xwall.integrate(true,false);
    fe_eval_xwall.distribute_local_to_global(dst,0, dst, dim);
    fe_eval_xwall_neighbor.integrate(true,false);
    fe_eval_xwall_neighbor.distribute_local_to_global(dst,0,dst,dim);
  }
  }

  template <int dim, int fe_degree, int fe_degree_p, int fe_degree_xwall, int n_q_points_1d_xwall>
  void NavierStokesOperation<dim,fe_degree, fe_degree_p, fe_degree_xwall, n_q_points_1d_xwall>::
  local_rhs_convection_boundary_face (const MatrixFree<dim,value_type>             &data,
                       std::vector<parallel::distributed::Vector<double> >    &dst,
                       const std::vector<parallel::distributed::Vector<double> >  &src,
                       const std::pair<unsigned int,unsigned int>          &face_range) const
  {
  // inexact integration
//    FEFaceEvaluation<dim,fe_degree,fe_degree+1,dim,value_type> fe_eval(data,true,0,0);

#ifdef XWALL
    FEFaceEvaluationXWall<dim,fe_degree,fe_degree_xwall,n_q_points_1d_xwall,dim,value_type> fe_eval_xwall(data,xwallstatevec[0],xwallstatevec[1],true,0,3);
#else
    FEFaceEvaluationXWall<dim,fe_degree,fe_degree_xwall,fe_degree+(fe_degree+2)/2,dim,value_type> fe_eval_xwall(data,xwallstatevec[0],xwallstatevec[1],true,0,2);
#endif

    for(unsigned int face=face_range.first; face<face_range.second; face++)
  {
    fe_eval_xwall.reinit (face);
    fe_eval_xwall.read_dof_values(src,0,src,dim+1);
    fe_eval_xwall.evaluate(true,false);

    for(unsigned int q=0;q<fe_eval_xwall.n_q_points;++q)
    {
      if (dirichlet_boundary.find(data.get_boundary_indicator(face)) != dirichlet_boundary.end()) // Infow and wall boundaries
      {
        // applying inhomogeneous Dirichlet BC (value+ = - value- + 2g , grad+ = grad-)
        Tensor<1,dim,VectorizedArray<value_type> > uM = fe_eval_xwall.get_value(q);

        Point<dim,VectorizedArray<value_type> > q_points = fe_eval_xwall.quadrature_point(q);
        Tensor<1,dim,VectorizedArray<value_type> > g_n;
        for(unsigned int d=0;d<dim;++d)
        {
          AnalyticalSolution<dim> dirichlet_boundary(d,time);
          value_type array [VectorizedArray<value_type>::n_array_elements];
          for (unsigned int n=0; n<VectorizedArray<value_type>::n_array_elements; ++n)
          {
            Point<dim> q_point;
            for (unsigned int d=0; d<dim; ++d)
            q_point[d] = q_points[d][n];
            array[n] = dirichlet_boundary.value(q_point);
          }
          g_n[d].load(&array[0]);
        }

        Tensor<1,dim,VectorizedArray<value_type> > uP = -uM + make_vectorized_array<value_type>(2.0)*g_n;
        Tensor<1,dim,VectorizedArray<value_type> > normal = fe_eval_xwall.get_normal_vector(q);
        const VectorizedArray<value_type> uM_n = uM*normal;
        const VectorizedArray<value_type> uP_n = uP*normal;

        // calculation of lambda according to Shahbazi et al., i.e.
        // lambda = max ( max |lambda(flux_jacobian_M)| , max |lambda(flux_jacobian_P)| )
        // where the maximum eigenvalue of the flux Jacobian is the
        // maximum eigenvalue of (u^T * normal) * I + u * normal^T, which is
        // abs(2*u^T*normal) (this can be verified by rank-1 matrix algebra)
        const VectorizedArray<value_type> lambda = 2.*std::max(std::abs(uM_n), std::abs(uP_n));

        Tensor<1,dim,VectorizedArray<value_type> > jump_value = uM - uP;
        Tensor<1,dim,VectorizedArray<value_type> > average_normal_flux = ( uM*uM_n + uP*uP_n) * make_vectorized_array<value_type>(0.5);
        Tensor<1,dim,VectorizedArray<value_type> > lf_flux = average_normal_flux + 0.5 * lambda * jump_value;

        fe_eval_xwall.submit_value(-lf_flux,q);
      }
      else if (neumann_boundary.find(data.get_boundary_indicator(face)) != neumann_boundary.end()) // Outflow boundary
      {
        // applying inhomogeneous Neumann BC (value+ = value- , grad+ = - grad- +2h)
        Tensor<1,dim,VectorizedArray<value_type> > uM = fe_eval_xwall.get_value(q);
        Tensor<1,dim,VectorizedArray<value_type> > normal = fe_eval_xwall.get_normal_vector(q);
        const VectorizedArray<value_type> uM_n = uM*normal;
        const VectorizedArray<value_type> lambda = make_vectorized_array<value_type>(0.0);

        Tensor<1,dim,VectorizedArray<value_type> > jump_value;
        for(unsigned d=0;d<dim;++d)
          jump_value[d] = 0.0;
        Tensor<1,dim,VectorizedArray<value_type> > average_normal_flux = uM*uM_n;
        Tensor<1,dim,VectorizedArray<value_type> > lf_flux = average_normal_flux + 0.5 * lambda * jump_value;

        fe_eval_xwall.submit_value(-lf_flux,q);
      }
    }

    fe_eval_xwall.integrate(true,false);
    fe_eval_xwall.distribute_local_to_global(dst,0, dst, dim);
  }
  }

//  template <int dim, int model>
//  class Evaluator
//  {
//    void evaluate()
//    if (model == 0)
//      ...
//    else
//      ...
//
//  };
//
//  template <int dim>
//  class Evaluator<dim,0>
//  {
//    void evaluate()
//    {
//      ...;
//    }
//  }
//
//  template <int dim>
//  class Evaluator<dim,0>
//  {
//    void evaluate()
//    {
//      ...;
//    }
//  }

  template <int dim, int fe_degree, int fe_degree_p, int fe_degree_xwall, int n_q_points_1d_xwall>
  void NavierStokesOperation<dim, fe_degree, fe_degree_p, fe_degree_xwall, n_q_points_1d_xwall>::
  local_compute_rhs (const MatrixFree<dim,value_type>             &data,
          std::vector<parallel::distributed::Vector<double> >     &dst,
          const std::vector<parallel::distributed::Vector<double> > &,
          const std::pair<unsigned int,unsigned int>          &cell_range) const
  {
    // (data,0,0) : second argument: which dof-handler, third argument: which quadrature
#ifdef XWALL
    FEEvaluationXWall<dim,fe_degree,fe_degree_xwall,n_q_points_1d_xwall,dim,value_type> fe_eval_xwall (data,xwallstatevec[0],xwallstatevec[1],0,3);
#else
    FEEvaluationXWall<dim,fe_degree,fe_degree_xwall,fe_degree+1,dim,value_type> fe_eval_xwall (data,xwallstatevec[0],xwallstatevec[1],0,0);
#endif

    for (unsigned int cell=cell_range.first; cell<cell_range.second; ++cell)
    {
      fe_eval_xwall.reinit (cell);

      for (unsigned int q=0; q<fe_eval_xwall.n_q_points; ++q)
      {
        Point<dim,VectorizedArray<value_type> > q_points = fe_eval_xwall.quadrature_point(q);
        Tensor<1,dim,VectorizedArray<value_type> > rhs;
        for(unsigned int d=0;d<dim;++d)
        {
          RHS<dim> f(d,time+time_step);
          value_type array [VectorizedArray<value_type>::n_array_elements];
          for (unsigned int n=0; n<VectorizedArray<value_type>::n_array_elements; ++n)
          {
            Point<dim> q_point;
            for (unsigned int d=0; d<dim; ++d)
            q_point[d] = q_points[d][n];
            array[n] = f.value(q_point);
          }
          rhs[d].load(&array[0]);
        }
        fe_eval_xwall.submit_value (rhs, q);
      }
      fe_eval_xwall.integrate (true,false);
      fe_eval_xwall.distribute_local_to_global(dst,0, dst, dim);
    }
  }


  template <int dim, int fe_degree, int fe_degree_p, int fe_degree_xwall, int n_q_points_1d_xwall>
  void NavierStokesOperation<dim,fe_degree, fe_degree_p, fe_degree_xwall, n_q_points_1d_xwall>::
  local_apply_viscous (const MatrixFree<dim,value_type>        &data,
            parallel::distributed::BlockVector<double>      &dst,
            const parallel::distributed::BlockVector<double>  &src,
            const std::pair<unsigned int,unsigned int>   &cell_range) const
  {
#ifdef XWALL
    FEEvaluationXWall<dim,fe_degree,fe_degree_xwall,n_q_points_1d_xwall,dim,value_type> fe_eval_xwall(data,xwallstatevec[0],xwallstatevec[1],0,3);
#else
    FEEvaluationXWall<dim,fe_degree,fe_degree_xwall,fe_degree+1,dim,value_type> fe_eval_xwall(data,xwallstatevec[0],xwallstatevec[1],0,0);
#endif

  for (unsigned int cell=cell_range.first; cell<cell_range.second; ++cell)
  {
    fe_eval_xwall.reinit(cell);
    fe_eval_xwall.evaluate_eddy_viscosity(solution_n,cell);
    fe_eval_xwall.read_dof_values(src,0,src,dim);
    fe_eval_xwall.evaluate (true,true);


    for (unsigned int q=0; q<fe_eval_xwall.n_q_points; ++q)
    {
      fe_eval_xwall.submit_value (gamma0/time_step * fe_eval_xwall.get_value(q), q);
      fe_eval_xwall.submit_gradient (fe_eval_xwall.eddyvisc[q]*fe_eval_xwall.get_symmetric_gradient(q), q);
    }
    fe_eval_xwall.integrate (true,true);
    fe_eval_xwall.distribute_local_to_global (dst,0,dst,dim);
  }
  }

  template <int dim, int fe_degree, int fe_degree_p, int fe_degree_xwall, int n_q_points_1d_xwall>
  void NavierStokesOperation<dim,fe_degree, fe_degree_p, fe_degree_xwall, n_q_points_1d_xwall>::
  local_apply_viscous_face (const MatrixFree<dim,value_type>       &data,
                parallel::distributed::BlockVector<double>      &dst,
                const parallel::distributed::BlockVector<double>  &src,
                const std::pair<unsigned int,unsigned int>  &face_range) const
  {
#ifdef XWALL
    FEFaceEvaluationXWall<dim,fe_degree,fe_degree_xwall,n_q_points_1d_xwall,dim,value_type> fe_eval_xwall(data,xwallstatevec[0],xwallstatevec[1],true,0,3);
    FEFaceEvaluationXWall<dim,fe_degree,fe_degree_xwall,n_q_points_1d_xwall,dim,value_type> fe_eval_xwall_neighbor(data,xwallstatevec[0],xwallstatevec[1],false,0,3);
#else
    FEFaceEvaluationXWall<dim,fe_degree,fe_degree_xwall,fe_degree+1,dim,value_type> fe_eval_xwall(data,xwallstatevec[0],xwallstatevec[1],true,0,0);
    FEFaceEvaluationXWall<dim,fe_degree,fe_degree_xwall,fe_degree+1,dim,value_type> fe_eval_xwall_neighbor(data,xwallstatevec[0],xwallstatevec[1],false,0,0);
#endif

    for(unsigned int face=face_range.first; face<face_range.second; face++)
    {
      fe_eval_xwall.reinit (face);
      fe_eval_xwall_neighbor.reinit (face);
      fe_eval_xwall.evaluate_eddy_viscosity(solution_n,face,fe_eval_xwall.read_cell_data(element_volume));
      fe_eval_xwall_neighbor.evaluate_eddy_viscosity(solution_n,face,fe_eval_xwall_neighbor.read_cell_data(element_volume));

      fe_eval_xwall.read_dof_values(src,0,src,dim);
      fe_eval_xwall.evaluate(true,true);
      fe_eval_xwall_neighbor.read_dof_values(src,0,src,dim);
      fe_eval_xwall_neighbor.evaluate(true,true);

//      VectorizedArray<value_type> sigmaF = (std::abs(fe_eval.get_normal_volume_fraction()) +
//               std::abs(fe_eval_neighbor.get_normal_volume_fraction())) *
//        (value_type)(fe_degree * (fe_degree + 1.0)) * 0.5    *stab_factor;

      double factor = 1.;
      calculate_penalty_parameter(factor);
      //VectorizedArray<value_type> sigmaF = std::abs(fe_eval_xwall.get_normal_volume_fraction()) * (value_type)factor;
      VectorizedArray<value_type> sigmaF = std::max(fe_eval_xwall.read_cell_data(pressure_poisson_solver.get_matrix().get_array_penalty_parameter()),fe_eval_xwall_neighbor.read_cell_data(pressure_poisson_solver.get_matrix().get_array_penalty_parameter())) * (value_type)factor;

      for(unsigned int q=0;q<fe_eval_xwall.n_q_points;++q)
      {

        Tensor<1,dim,VectorizedArray<value_type> > uM = fe_eval_xwall.get_value(q);
        Tensor<1,dim,VectorizedArray<value_type> > uP = fe_eval_xwall_neighbor.get_value(q);
        VectorizedArray<value_type> average_viscosity = 0.5*(fe_eval_xwall.eddyvisc[q] + fe_eval_xwall_neighbor.eddyvisc[q]);
        Tensor<1,dim,VectorizedArray<value_type> > jump_value = uM - uP;
        Tensor<2,dim,VectorizedArray<value_type> > average_gradient_tensor =
            ( fe_eval_xwall.get_symmetric_gradient(q) + fe_eval_xwall_neighbor.get_symmetric_gradient(q)) * make_vectorized_array<value_type>(0.5);
        Tensor<2,dim,VectorizedArray<value_type> > jump_tensor =
            outer_product(jump_value,fe_eval_xwall.get_normal_vector(q));


        //we do not want to symmetrize the penalty part
        average_gradient_tensor = average_gradient_tensor*average_viscosity - std::max(fe_eval_xwall.eddyvisc[q], fe_eval_xwall_neighbor.eddyvisc[q])*jump_tensor * sigmaF;

        Tensor<1,dim,VectorizedArray<value_type> > average_gradient;
        for (unsigned int comp=0; comp<dim; comp++)
          {
          average_gradient[comp] = average_gradient_tensor[comp][0] *
              fe_eval_xwall.get_normal_vector(q)[0];
            for (unsigned int d=1; d<dim; ++d)
              average_gradient[comp] += average_gradient_tensor[comp][d] *
                fe_eval_xwall.get_normal_vector(q)[d];
          }
#ifdef SKEWSYMMVISC
      fe_eval_xwall.submit_gradient(0.5*fe_eval_xwall.make_symmetric(average_viscosity*jump_tensor),q);
      fe_eval_xwall_neighbor.submit_gradient(0.5*fe_eval_xwall.make_symmetric(average_viscosity*jump_tensor),q);
#else
      fe_eval_xwall.submit_gradient(-0.5*fe_eval_xwall.make_symmetric(average_viscosity*jump_tensor),q);
      fe_eval_xwall_neighbor.submit_gradient(-0.5*fe_eval_xwall.make_symmetric(average_viscosity*jump_tensor),q);
#endif
        fe_eval_xwall.submit_value(-average_gradient,q);
        fe_eval_xwall_neighbor.submit_value(average_gradient,q);

      }
      fe_eval_xwall.integrate(true,true);
      fe_eval_xwall.distribute_local_to_global(dst,0,dst,dim);
      fe_eval_xwall_neighbor.integrate(true,true);
      fe_eval_xwall_neighbor.distribute_local_to_global(dst,0,dst,dim);
    }
  }

  template <int dim, int fe_degree, int fe_degree_p, int fe_degree_xwall, int n_q_points_1d_xwall>
  void NavierStokesOperation<dim,fe_degree, fe_degree_p, fe_degree_xwall, n_q_points_1d_xwall>::
  local_apply_viscous_boundary_face (const MatrixFree<dim,value_type>       &data,
                    parallel::distributed::BlockVector<double>      &dst,
                    const parallel::distributed::BlockVector<double>  &src,
                    const std::pair<unsigned int,unsigned int>  &face_range) const
  {
//    FEFaceEvaluation<dim,fe_degree,fe_degree+1,1,value_type> fe_eval(data,true,0,0);
#ifdef XWALL
    FEFaceEvaluationXWall<dim,fe_degree,fe_degree_xwall,n_q_points_1d_xwall,dim,value_type> fe_eval_xwall(data,xwallstatevec[0],xwallstatevec[1],true,0,3);
#else
    FEFaceEvaluationXWall<dim,fe_degree,fe_degree_xwall,fe_degree+1,dim,value_type> fe_eval_xwall(data,xwallstatevec[0],xwallstatevec[1],true,0,0);
#endif
    const unsigned int level = data.get_cell_iterator(0,0)->level();

    for(unsigned int face=face_range.first; face<face_range.second; face++)
    {
      fe_eval_xwall.reinit (face);
      fe_eval_xwall.evaluate_eddy_viscosity(solution_n,face,fe_eval_xwall.read_cell_data(element_volume));

      fe_eval_xwall.read_dof_values(src,0,src,dim);
      fe_eval_xwall.evaluate(true,true);

//    VectorizedArray<value_type> sigmaF = (std::abs( fe_eval.get_normal_volume_fraction()) ) *
//      (value_type)(fe_degree * (fe_degree + 1.0))   *stab_factor;

      double factor = 1.;
      calculate_penalty_parameter(factor);
      //VectorizedArray<value_type> sigmaF = std::abs(fe_eval_xwall.get_normal_volume_fraction()) * (value_type)factor;
      VectorizedArray<value_type> sigmaF = fe_eval_xwall.read_cell_data(pressure_poisson_solver.get_matrix().get_array_penalty_parameter()) * (value_type)factor;

      for(unsigned int q=0;q<fe_eval_xwall.n_q_points;++q)
      {
        if (dirichlet_boundary.find(data.get_boundary_indicator(face)) != dirichlet_boundary.end()) // Infow and wall boundaries
        {
          // applying inhomogeneous Dirichlet BC (value+ = - value- + 2g , grad+ = grad-)
          Tensor<1,dim,VectorizedArray<value_type> > uM = fe_eval_xwall.get_value(q);
          Tensor<1,dim,VectorizedArray<value_type> > uP = -uM;
          Tensor<1,dim,VectorizedArray<value_type> > jump_value = uM - uP;
          Tensor<2,dim,VectorizedArray<value_type> > average_gradient_tensor =
              fe_eval_xwall.get_symmetric_gradient(q);
          Tensor<2,dim,VectorizedArray<value_type> > jump_tensor
            = outer_product(jump_value,fe_eval_xwall.get_normal_vector(q));


          //we do not want to symmetrize the penalty part
          average_gradient_tensor = average_gradient_tensor - jump_tensor * sigmaF;

          Tensor<1,dim,VectorizedArray<value_type> > average_gradient;
          for (unsigned int comp=0; comp<dim; comp++)
            {
            average_gradient[comp] = average_gradient_tensor[comp][0] *
                fe_eval_xwall.get_normal_vector(q)[0];
              for (unsigned int d=1; d<dim; ++d)
                average_gradient[comp] += average_gradient_tensor[comp][d] *
                  fe_eval_xwall.get_normal_vector(q)[d];
            }
#ifdef SKEWSYMMVISC
          fe_eval_xwall.submit_gradient(0.5*fe_eval_xwall.make_symmetric(fe_eval_xwall.eddyvisc[q]*jump_tensor),q);
#else
          fe_eval_xwall.submit_gradient(-0.5*fe_eval_xwall.make_symmetric(fe_eval_xwall.eddyvisc[q]*jump_tensor),q);
#endif
          fe_eval_xwall.submit_value(-fe_eval_xwall.eddyvisc[q]*average_gradient,q);

        }
        else if (neumann_boundary.find(data.get_boundary_indicator(face)) != neumann_boundary.end()) // Outflow boundary
        {
          // applying inhomogeneous Neumann BC (value+ = value- , grad+ =  - grad- +2h)
          Tensor<1,dim,VectorizedArray<value_type> > jump_value;
          Tensor<1,dim,VectorizedArray<value_type> > average_gradient;// = make_vectorized_array<value_type>(0.0);
          for(unsigned int i=0;i<dim;i++)
          {
            average_gradient[i] = make_vectorized_array(0.);
            jump_value[i] = make_vectorized_array(0.);
          }
          Tensor<2,dim,VectorizedArray<value_type> > jump_tensor
            = outer_product(jump_value,fe_eval_xwall.get_normal_vector(q));

#ifdef SKEWSYMMVISC
          fe_eval_xwall.submit_gradient(0.5*fe_eval_xwall.make_symmetric(fe_eval_xwall.eddyvisc[q]*jump_tensor),q);
#else
          fe_eval_xwall.submit_gradient(-0.5*fe_eval_xwall.make_symmetric(fe_eval_xwall.eddyvisc[q]*jump_tensor),q);
#endif
          fe_eval_xwall.submit_value(-fe_eval_xwall.eddyvisc[q]*average_gradient,q);

        }
      }
      fe_eval_xwall.integrate(true,true);
      fe_eval_xwall.distribute_local_to_global(dst,0,dst,dim);
    }
  }

  template <int dim, int fe_degree, int fe_degree_p, int fe_degree_xwall, int n_q_points_1d_xwall>
  void NavierStokesOperation<dim,fe_degree, fe_degree_p, fe_degree_xwall, n_q_points_1d_xwall>::
  local_rhs_viscous (const MatrixFree<dim,value_type>                &data,
              parallel::distributed::BlockVector<double>      &dst,
              const std::vector<parallel::distributed::Vector<double> >  &src,
              const std::pair<unsigned int,unsigned int>           &cell_range) const
  {
      // (data,0,0) : second argument: which dof-handler, third argument: which quadrature
#ifdef XWALL
    FEEvaluationXWall<dim,fe_degree,fe_degree_xwall,n_q_points_1d_xwall,dim,value_type> fe_eval_xwall(data,xwallstatevec[0],xwallstatevec[1],0,3);
#else
    FEEvaluationXWall<dim,fe_degree,fe_degree_xwall,fe_degree+1,dim,value_type> fe_eval_xwall(data,xwallstatevec[0],xwallstatevec[1],0,0);
#endif
    for (unsigned int cell=cell_range.first; cell<cell_range.second; ++cell)
    {
      fe_eval_xwall.reinit (cell);
      fe_eval_xwall.read_dof_values(src,0,src,dim);
      fe_eval_xwall.evaluate (true,false,false);

      for (unsigned int q=0; q<fe_eval_xwall.n_q_points; ++q)
      {
        Tensor<1,dim,VectorizedArray<value_type> > u = fe_eval_xwall.get_value(q);
        fe_eval_xwall.submit_value (make_vectorized_array<value_type>(1.0/time_step)*u, q);
      }
      fe_eval_xwall.integrate (true,false);
      fe_eval_xwall.distribute_local_to_global (dst,0,dst,dim);
    }
  }

  template <int dim, int fe_degree, int fe_degree_p, int fe_degree_xwall, int n_q_points_1d_xwall>
  void NavierStokesOperation<dim,fe_degree, fe_degree_p, fe_degree_xwall, n_q_points_1d_xwall>::
  local_rhs_viscous_face (const MatrixFree<dim,value_type>                 &,
                parallel::distributed::BlockVector<double>      &,
                const std::vector<parallel::distributed::Vector<double> >  &,
                const std::pair<unsigned int,unsigned int>          &) const
  {

  }

  template <int dim, int fe_degree, int fe_degree_p, int fe_degree_xwall, int n_q_points_1d_xwall>
  void NavierStokesOperation<dim,fe_degree, fe_degree_p, fe_degree_xwall, n_q_points_1d_xwall>::
  local_rhs_viscous_boundary_face (const MatrixFree<dim,value_type>             &data,
                         parallel::distributed::BlockVector<double>    &dst,
                         const std::vector<parallel::distributed::Vector<double> >  &,
                         const std::pair<unsigned int,unsigned int>          &face_range) const
  {

#ifdef XWALL
    FEFaceEvaluationXWall<dim,fe_degree,fe_degree_xwall,n_q_points_1d_xwall,dim,value_type> fe_eval_xwall(data,xwallstatevec[0],xwallstatevec[1],true,0,3);
#else
    FEFaceEvaluationXWall<dim,fe_degree,fe_degree_xwall,fe_degree+1,dim,value_type> fe_eval_xwall(data,xwallstatevec[0],xwallstatevec[1],true,0,0);
#endif

    for(unsigned int face=face_range.first; face<face_range.second; face++)
    {
      fe_eval_xwall.reinit (face);
      fe_eval_xwall.evaluate_eddy_viscosity(solution_n,face,fe_eval_xwall.read_cell_data(element_volume));

      double factor = 1.;
      calculate_penalty_parameter(factor);

      VectorizedArray<value_type> sigmaF = fe_eval_xwall.read_cell_data(pressure_poisson_solver.get_matrix().get_array_penalty_parameter()) * (value_type)factor;

      for(unsigned int q=0;q<fe_eval_xwall.n_q_points;++q)
      {
        if (dirichlet_boundary.find(data.get_boundary_indicator(face)) != dirichlet_boundary.end()) // Infow and wall boundaries
        {
          // applying inhomogeneous Dirichlet BC (value+ = - value- + 2g , grad+ = grad-)
          Point<dim,VectorizedArray<value_type> > q_points = fe_eval_xwall.quadrature_point(q);
          Tensor<1,dim,VectorizedArray<value_type> > g_np;
          for(unsigned int d=0;d<dim;++d)
          {
            AnalyticalSolution<dim> dirichlet_boundary(d,time+time_step);
            value_type array [VectorizedArray<value_type>::n_array_elements];
            for (unsigned int n=0; n<VectorizedArray<value_type>::n_array_elements; ++n)
            {
              Point<dim> q_point;
              for (unsigned int d=0; d<dim; ++d)
              q_point[d] = q_points[d][n];
              array[n] = dirichlet_boundary.value(q_point);
            }
            g_np[d].load(&array[0]);
          }

          g_np *= fe_eval_xwall.eddyvisc[q];
          Tensor<2,dim,VectorizedArray<value_type> > jump_tensor
            = outer_product(g_np,fe_eval_xwall.get_normal_vector(q));
#ifdef SKEWSYMMVISC
          fe_eval_xwall.submit_gradient(fe_eval_xwall.make_symmetric(jump_tensor),q);
#else
          fe_eval_xwall.submit_gradient(-fe_eval_xwall.make_symmetric(jump_tensor),q);
#endif
          fe_eval_xwall.submit_value(2.0*sigmaF*g_np,q);

        }
        else if (neumann_boundary.find(data.get_boundary_indicator(face)) != neumann_boundary.end()) // Outflow boundary
        {
          // applying inhomogeneous Neumann BC (value+ = value- , grad+ = - grad- +2h)
          Point<dim,VectorizedArray<value_type> > q_points = fe_eval_xwall.quadrature_point(q);
          Tensor<1,dim,VectorizedArray<value_type> > h;
          for(unsigned int d=0;d<dim;++d)
          {
            NeumannBoundaryVelocity<dim> neumann_boundary(d,time+time_step);
            value_type array [VectorizedArray<value_type>::n_array_elements];
            for (unsigned int n=0; n<VectorizedArray<value_type>::n_array_elements; ++n)
            {
              Point<dim> q_point;
              for (unsigned int d=0; d<dim; ++d)
              q_point[d] = q_points[d][n];
              array[n] = neumann_boundary.value(q_point);
            }
            h[d].load(&array[0]);
          }
          Tensor<1,dim,VectorizedArray<value_type> > jump_value;
          for(unsigned d=0;d<dim;++d)
            jump_value[d] = 0.0;

          Tensor<2,dim,VectorizedArray<value_type> > jump_tensor
            = outer_product(jump_value,fe_eval_xwall.get_normal_vector(q));
#ifdef SKEWSYMMVISC
          fe_eval_xwall.submit_gradient(jump_tensor,q);
#else
          fe_eval_xwall.submit_gradient(-jump_tensor,q);
#endif
          fe_eval_xwall.submit_value(fe_eval_xwall.eddyvisc[q]*h,q);
        }
      }

      fe_eval_xwall.integrate(true,true);
      fe_eval_xwall.distribute_local_to_global(dst,0,dst,dim);
    }
  }

  template<int dim, int fe_degree, int fe_degree_p, int fe_degree_xwall, int n_q_points_1d_xwall>
  void NavierStokesOperation<dim, fe_degree, fe_degree_p, fe_degree_xwall, n_q_points_1d_xwall>::
  precompute_inverse_mass_matrix ()
  {
   std::vector<parallel::distributed::Vector<value_type> > dummy;
  data.cell_loop(&NavierStokesOperation<dim, fe_degree, fe_degree_p, fe_degree_xwall, n_q_points_1d_xwall>::local_precompute_mass_matrix,
                   this, dummy, dummy);
  }

  template<int dim, int fe_degree, int fe_degree_p, int fe_degree_xwall, int n_q_points_1d_xwall>
  void NavierStokesOperation<dim, fe_degree, fe_degree_p, fe_degree_xwall, n_q_points_1d_xwall>::
  xwall_projection ()
  {

    //make sure that this is distributed properly
    (*xwall.ReturnTauWN()).update_ghost_values();

    std::vector<parallel::distributed::Vector<value_type> > tmp(2*dim);
    for (unsigned int i=0;i<dim;i++)
    {
      tmp[i]=solution_n[i];
      tmp[i+dim]=solution_n[i+dim+1];
    }
    data.cell_loop(&NavierStokesOperation<dim, fe_degree, fe_degree_p, fe_degree_xwall, n_q_points_1d_xwall>::local_project_xwall,
                   this, solution_n, tmp);
    for (unsigned int i=0;i<dim;i++)
    {
      tmp[i]=solution_nm[i];
      tmp[i+dim]=solution_nm[i+dim+1];
    }
    data.cell_loop(&NavierStokesOperation<dim, fe_degree, fe_degree_p, fe_degree_xwall, n_q_points_1d_xwall>::local_project_xwall,
                   this, solution_nm, tmp);
    for (unsigned int i=0;i<dim;i++)
    {
      tmp[i]=solution_nm2[i];
      tmp[i+dim]=solution_nm2[i+dim+1];
    }
    data.cell_loop(&NavierStokesOperation<dim, fe_degree, fe_degree_p, fe_degree_xwall, n_q_points_1d_xwall>::local_project_xwall,
                   this, solution_nm2, tmp);
  }

  template <int dim, int fe_degree, int fe_degree_p, int fe_degree_xwall, int n_q_points_1d_xwall>
  void NavierStokesOperation<dim,fe_degree, fe_degree_p, fe_degree_xwall, n_q_points_1d_xwall>::
  local_precompute_mass_matrix (const MatrixFree<dim,value_type>        &data,
      std::vector<parallel::distributed::Vector<value_type> >    &,
      const std::vector<parallel::distributed::Vector<value_type> >  &,
               const std::pair<unsigned int,unsigned int>   &cell_range)
  {

    //initialize routine for non-enriched elements
   FEEvaluationXWall<dim,fe_degree,fe_degree_xwall,n_q_points_1d_xwall,1,value_type> fe_eval_xwall (data,xwallstatevec[0],xwallstatevec[1],0,3);

  for (unsigned int cell=cell_range.first; cell<cell_range.second; ++cell)
  {
    //first, check if we have an enriched element
    //if so, perform the routine for the enriched elements
    fe_eval_xwall.reinit (cell);
    if(fe_eval_xwall.enriched)
    {
      std::vector<FullMatrix<value_type> > matrix;
      {
        FullMatrix<value_type> onematrix(fe_eval_xwall.tensor_dofs_per_cell);
        for (unsigned int v = 0; v < data.n_components_filled(cell); ++v)
          matrix.push_back(onematrix);
      }
      for (unsigned int j=0; j<fe_eval_xwall.tensor_dofs_per_cell; ++j)
      {
        for (unsigned int i=0; i<fe_eval_xwall.dofs_per_cell; ++i)
          fe_eval_xwall.write_cellwise_dof_value(i,make_vectorized_array(0.));
        fe_eval_xwall.write_cellwise_dof_value(j,make_vectorized_array(1.));

        fe_eval_xwall.evaluate (true,false,false);
        for (unsigned int q=0; q<fe_eval_xwall.n_q_points; ++q)
        {
  //        std::cout << fe_eval_xwall.get_value(q)[0] << std::endl;
          fe_eval_xwall.submit_value (fe_eval_xwall.get_value(q), q);
        }
        fe_eval_xwall.integrate (true,false);

        for (unsigned int i=0; i<fe_eval_xwall.dofs_per_cell; ++i)
          for (unsigned int v = 0; v < data.n_components_filled(cell); ++v)
            if(fe_eval_xwall.component_enriched(v))
              (matrix[v])(i,j) = (fe_eval_xwall.read_cellwise_dof_value(i))[v];
            else//this is a non-enriched element
            {
              if(i<fe_eval_xwall.std_dofs_per_cell && j<fe_eval_xwall.std_dofs_per_cell)
                (matrix[v])(i,j) = (fe_eval_xwall.read_cellwise_dof_value(i))[v];
              else if(i == j)//diagonal
                (matrix[v])(i,j) = 1.0;
            }
      }
//      for (unsigned int i=0; i<10; ++i)
//        std::cout << std::endl;
//      for (unsigned int v = 0; v < data.n_components_filled(cell); ++v)
//        matrix[v].print(std::cout,14,8);

      for (unsigned int v = 0; v < data.n_components_filled(cell); ++v)
      {
        (matrix[v]).gauss_jordan();
      }
      matrices[cell].reinit(fe_eval_xwall.dofs_per_cell, fe_eval_xwall.dofs_per_cell);
      //now apply vectors to inverse matrix
      for (unsigned int i=0; i<fe_eval_xwall.dofs_per_cell; ++i)
        for (unsigned int j=0; j<fe_eval_xwall.dofs_per_cell; ++j)
        {
          VectorizedArray<value_type> value;
          for (unsigned int v = 0; v < data.n_components_filled(cell); ++v)
            value[v] = (matrix[v])(i,j);
          matrices[cell](i,j) = value;
        }
    }
  }
  //


  }

  template <int dim, int fe_degree, int fe_degree_p, int fe_degree_xwall, int n_q_points_1d_xwall>
  void NavierStokesOperation<dim,fe_degree, fe_degree_p, fe_degree_xwall, n_q_points_1d_xwall>::
  local_project_xwall (const MatrixFree<dim,value_type>        &data,
      std::vector<parallel::distributed::Vector<value_type> >    &dst,
      const std::vector<parallel::distributed::Vector<value_type> >  &src,
               const std::pair<unsigned int,unsigned int>   &cell_range)
  {

  FEEvaluationXWall<dim,fe_degree,fe_degree_xwall,n_q_points_1d_xwall,1,value_type> fe_eval_xwall_n (data,xwallstatevec[0],*xwall.ReturnTauWN(),0,3);
  FEEvaluationXWall<dim,fe_degree,fe_degree_xwall,n_q_points_1d_xwall,1,value_type> fe_eval_xwall (data,xwallstatevec[0],xwallstatevec[1],0,3);

  for (unsigned int cell=cell_range.first; cell<cell_range.second; ++cell)
  {
    //first, check if we have an enriched element
    //if so, perform the routine for the enriched elements
    fe_eval_xwall_n.reinit (cell);
    fe_eval_xwall.reinit (cell);
    if(fe_eval_xwall.enriched)
    {
      //now apply vectors to inverse matrix
      for (unsigned int idim = 0; idim < dim; ++idim)
      {
        fe_eval_xwall_n.read_dof_values(src.at(idim),src.at(idim+dim));
        fe_eval_xwall_n.evaluate(true,false);
        for (unsigned int q=0; q<fe_eval_xwall.n_q_points; q++)
          fe_eval_xwall.submit_value(fe_eval_xwall_n.get_value(q),q);
        fe_eval_xwall.integrate(true,false);
        AlignedVector<VectorizedArray<value_type> > vector_result(fe_eval_xwall.dofs_per_cell);
        for (unsigned int i=0; i<fe_eval_xwall.dofs_per_cell; ++i)
          for (unsigned int j=0; j<fe_eval_xwall.dofs_per_cell; ++j)
            vector_result[i] += matrices[cell](i,j) * fe_eval_xwall.read_cellwise_dof_value(j);
        for (unsigned int i=0; i<fe_eval_xwall.dofs_per_cell; ++i)
          fe_eval_xwall.write_cellwise_dof_value(i,vector_result[i]);
        fe_eval_xwall.set_dof_values (dst.at(idim),dst.at(idim+dim+1));
      }
    }
  }
  //


  }

  template<int dim, int fe_degree, int fe_degree_p, int fe_degree_xwall, int n_q_points_1d_xwall>
  void NavierStokesOperation<dim, fe_degree, fe_degree_p, fe_degree_xwall, n_q_points_1d_xwall>::
  apply_inverse_mass_matrix (const parallel::distributed::BlockVector<value_type>  &src,
      parallel::distributed::BlockVector<value_type>      &dst) const
  {
    for (unsigned int i = 0; i<dim; i++)
    {
      dst.block(i)=0;
#ifdef XWALL
      dst.block(i+dim)=0;
#endif
    }

  data.cell_loop(&NavierStokesOperation<dim, fe_degree, fe_degree_p, fe_degree_xwall, n_q_points_1d_xwall>::local_apply_mass_matrix,
                   this, dst, src);

  for (unsigned int i = 0; i<dim; i++)
  {
    dst.block(i)*= time_step/gamma0;
#ifdef XWALL
    dst.block(i+dim)*= time_step/gamma0;
#endif
  }

  }
  template <int dim, int fe_degree, int fe_degree_p, int fe_degree_xwall, int n_q_points_1d_xwall>
  void NavierStokesOperation<dim,fe_degree, fe_degree_p, fe_degree_xwall, n_q_points_1d_xwall>::
  local_apply_mass_matrix (const MatrixFree<dim,value_type>        &data,
                parallel::distributed::BlockVector<value_type>    &dst,
                const parallel::distributed::BlockVector<value_type>  &src,
                const std::pair<unsigned int,unsigned int>   &cell_range) const
  {
   InverseMassMatrixData<dim,fe_degree,value_type>& mass_data = mass_matrix_data->get();

#ifdef XWALL
   FEEvaluationXWall<dim,fe_degree,fe_degree_xwall,n_q_points_1d_xwall,1,value_type> fe_eval_xwall (data,xwallstatevec[0],xwallstatevec[1],0,3);
#endif

  for (unsigned int cell=cell_range.first; cell<cell_range.second; ++cell)
  {
#ifdef XWALL
    //first, check if we have an enriched element
    //if so, perform the routine for the enriched elements
    fe_eval_xwall.reinit (cell);
    if(fe_eval_xwall.enriched)
    {
      //now apply vectors to inverse matrix
      for (unsigned int idim = 0; idim < dim; ++idim)
      {
        fe_eval_xwall.read_dof_values(src.block(idim),src.block(idim+dim));
        AlignedVector<VectorizedArray<value_type> > vector_result(fe_eval_xwall.dofs_per_cell);
        for (unsigned int i=0; i<fe_eval_xwall.dofs_per_cell; ++i)
          for (unsigned int j=0; j<fe_eval_xwall.dofs_per_cell; ++j)
            vector_result[i] += matrices[cell](i,j) * fe_eval_xwall.read_cellwise_dof_value(j);
        for (unsigned int i=0; i<fe_eval_xwall.dofs_per_cell; ++i)
          fe_eval_xwall.write_cellwise_dof_value(i,vector_result[i]);
        fe_eval_xwall.set_dof_values (dst.block(idim),dst.block(idim+dim));
      }
    }
    else
#endif
    {
      mass_data.phi[0].reinit(cell);
      mass_data.phi[0].read_dof_values(src, 0);

      mass_data.inverse.fill_inverse_JxW_values(mass_data.coefficients);
      mass_data.inverse.apply(mass_data.coefficients, dim,
                              mass_data.phi[0].begin_dof_values(),
                              mass_data.phi[0].begin_dof_values());

      mass_data.phi[0].set_dof_values(dst,0);
    }
  }
  }

  template <int dim, int fe_degree, int fe_degree_p, int fe_degree_xwall, int n_q_points_1d_xwall>
  void NavierStokesOperation<dim,fe_degree, fe_degree_p, fe_degree_xwall, n_q_points_1d_xwall>::
  local_compute_divergence (const MatrixFree<dim,value_type>        &data,
                parallel::distributed::Vector<value_type>    &dst,
                const std::vector<parallel::distributed::Vector<value_type> >  &src,
                const std::pair<unsigned int,unsigned int>   &cell_range) const
  {

    //initialize routine for non-enriched elements
    FEEvaluation<dim,fe_degree,fe_degree+1,1,value_type> phi(data,0,0);

//    VectorizedArray<value_type> coefficients[FEEvaluation<dim,fe_degree,fe_degree+1,dim,value_type>::tensor_dofs_per_cell]
    AlignedVector<VectorizedArray<value_type> > coefficients(phi.dofs_per_cell);
    MatrixFreeOperators::CellwiseInverseMassMatrix<dim, fe_degree, 1, value_type> inverse(phi);
#ifdef XWALL
    FEEvaluation<dim,fe_degree,n_q_points_1d_xwall,1,value_type> fe_eval (data,0,3);
    FEEvaluationXWall<dim,fe_degree,fe_degree_xwall,n_q_points_1d_xwall,dim,value_type> fe_eval_xwall (data,xwallstatevec[0],xwallstatevec[1],0,3);
#else
    FEEvaluation<dim,fe_degree,fe_degree+1,1,value_type> fe_eval (data,0,0);
    FEEvaluationXWall<dim,fe_degree,fe_degree_xwall,fe_degree+1,dim,value_type> fe_eval_xwall (data,xwallstatevec[0],xwallstatevec[1],0,0);
#endif

  for (unsigned int cell=cell_range.first; cell<cell_range.second; ++cell)
  {
    {
      fe_eval_xwall.reinit(cell);
      fe_eval.reinit(cell);
      phi.reinit(cell);
      fe_eval_xwall.read_dof_values(src,0,src,dim);
      fe_eval_xwall.evaluate(false,true);

      for (unsigned int q=0; q<fe_eval_xwall.n_q_points; q++)
        fe_eval.submit_value(fe_eval_xwall.get_divergence(q),q);
      fe_eval.integrate(true,false);
      for (unsigned int i=0; i<fe_eval.dofs_per_cell; i++)
        phi.begin_dof_values()[i] = fe_eval.begin_dof_values()[i];

      inverse.fill_inverse_JxW_values(coefficients);
      inverse.apply(coefficients,1,phi.begin_dof_values(),phi.begin_dof_values());

      phi.set_dof_values(dst,0);
    }
  }
  //

  }
  template <int dim, int fe_degree, int fe_degree_p, int fe_degree_xwall, int n_q_points_1d_xwall>
  void NavierStokesOperation<dim,fe_degree, fe_degree_p, fe_degree_xwall, n_q_points_1d_xwall>::
  local_apply_mass_matrix (const MatrixFree<dim,value_type>        &data,
      std::vector<parallel::distributed::Vector<value_type> >    &dst,
      const std::vector<parallel::distributed::Vector<value_type> >  &src,
               const std::pair<unsigned int,unsigned int>   &cell_range) const
  {

    if(dst.size()>dim)
    {
    //initialize routine for non-enriched elements
    FEEvaluation<dim,fe_degree,fe_degree+1,dim,value_type> phi(data,0,0);
    AlignedVector<VectorizedArray<value_type> > coefficients(phi.dofs_per_cell);
    MatrixFreeOperators::CellwiseInverseMassMatrix<dim, fe_degree, dim, value_type> inverse(phi);
#ifdef XWALL
   FEEvaluationXWall<dim,fe_degree,fe_degree_xwall,n_q_points_1d_xwall,1,value_type> fe_eval_xwall (data,xwallstatevec[0],xwallstatevec[1],0,3);
#endif


  for (unsigned int cell=cell_range.first; cell<cell_range.second; ++cell)
  {
#ifdef XWALL
    //first, check if we have an enriched element
    //if so, perform the routine for the enriched elements
    fe_eval_xwall.reinit (cell);
    if(fe_eval_xwall.enriched)
    {
      //now apply vectors to inverse matrix
      for (unsigned int idim = 0; idim < dim; ++idim)
      {
        fe_eval_xwall.read_dof_values(src.at(idim),src.at(idim+dim));
        AlignedVector<VectorizedArray<value_type> > vector_result(fe_eval_xwall.dofs_per_cell);
        for (unsigned int i=0; i<fe_eval_xwall.dofs_per_cell; ++i)
          for (unsigned int j=0; j<fe_eval_xwall.dofs_per_cell; ++j)
            vector_result[i] += matrices[cell](i,j) * fe_eval_xwall.read_cellwise_dof_value(j);
        for (unsigned int i=0; i<fe_eval_xwall.dofs_per_cell; ++i)
          fe_eval_xwall.write_cellwise_dof_value(i,vector_result[i]);
        fe_eval_xwall.set_dof_values (dst.at(idim),dst.at(idim+dim));
      }
    }
    else
#endif
    {
      phi.reinit(cell);
      phi.read_dof_values(src,0);

      inverse.fill_inverse_JxW_values(coefficients);
      inverse.apply(coefficients,dim,phi.begin_dof_values(),phi.begin_dof_values());

      phi.set_dof_values(dst,0);
    }
  }
  //
    }
    else
    {
      FEEvaluation<dim,fe_degree,fe_degree+1,1,value_type> phi (data,0,0);

      AlignedVector<VectorizedArray<value_type> > coefficients(phi.dofs_per_cell);
      MatrixFreeOperators::CellwiseInverseMassMatrix<dim, fe_degree, 1, value_type> inverse(phi);
  #ifdef XWALL
     FEEvaluationXWall<dim,fe_degree,fe_degree_xwall,n_q_points_1d_xwall,1,value_type> fe_eval_xwall (data,xwallstatevec[0],xwallstatevec[1],0,3);
#endif

    for (unsigned int cell=cell_range.first; cell<cell_range.second; ++cell)
    {
#ifdef XWALL
      //first, check if we have an enriched element
      //if so, perform the routine for the enriched elements
      fe_eval_xwall.reinit (cell);
      if(fe_eval_xwall.enriched)
      {
        //now apply vectors to inverse matrix
          fe_eval_xwall.read_dof_values(src.at(0),src.at(1));
          AlignedVector<VectorizedArray<value_type> > vector_result(fe_eval_xwall.dofs_per_cell);
          for (unsigned int i=0; i<fe_eval_xwall.dofs_per_cell; ++i)
            for (unsigned int j=0; j<fe_eval_xwall.dofs_per_cell; ++j)
              vector_result[i] += matrices[cell](i,j) * fe_eval_xwall.read_cellwise_dof_value(j);
          for (unsigned int i=0; i<fe_eval_xwall.dofs_per_cell; ++i)
            fe_eval_xwall.write_cellwise_dof_value(i,vector_result[i]);
          fe_eval_xwall.set_dof_values (dst.at(0),dst.at(1));
      }
      else
  #endif
      {
        phi.reinit(cell);
        phi.read_dof_values(src.at(0));

        inverse.fill_inverse_JxW_values(coefficients);
        inverse.apply(coefficients,1,phi.begin_dof_values(),phi.begin_dof_values());

        phi.set_dof_values(dst.at(0));
      }
    }
    }
  }

  template<int dim, int fe_degree, int fe_degree_p, int fe_degree_xwall, int n_q_points_1d_xwall>
  void NavierStokesOperation<dim, fe_degree, fe_degree_p, fe_degree_xwall, n_q_points_1d_xwall>::
  compute_vorticity (const std::vector<parallel::distributed::Vector<value_type> >   &src,
              std::vector<parallel::distributed::Vector<value_type> >      &dst)
  {
  for(unsigned int d=0;d<2*number_vorticity_components;++d)
    dst[d] = 0;
  // data.loop
  data.cell_loop (&NavierStokesOperation<dim, fe_degree, fe_degree_p, fe_degree_xwall, n_q_points_1d_xwall>::local_compute_vorticity,this, dst, src);
  }

  template<int dim, int fe_degree, int fe_degree_p, int fe_degree_xwall, int n_q_points_1d_xwall>
  void NavierStokesOperation<dim,fe_degree, fe_degree_p, fe_degree_xwall, n_q_points_1d_xwall>::
  local_grad_div_projection(const MatrixFree<dim,value_type>                  &data,
                std::vector<parallel::distributed::Vector<value_type> >      &dst,
                const std::vector<parallel::distributed::Vector<value_type> >  &src,
                const std::pair<unsigned int,unsigned int>            &cell_range) const
  {
#ifdef XWALL
    FEEvaluationXWall<dim,fe_degree,fe_degree_xwall,n_q_points_1d_xwall,dim,value_type> velocity(data,xwallstatevec[0],xwallstatevec[1],0,3);
    FEEvaluationXWall<dim,fe_degree,fe_degree_xwall,n_q_points_1d_xwall,dim,value_type> phi(data,xwallstatevec[0],xwallstatevec[1],0,3);
#else
   FEEvaluationXWall<dim,fe_degree,fe_degree_xwall,fe_degree+1,dim,value_type> velocity(data,xwallstatevec[0],xwallstatevec[1],0,0);
   FEEvaluationXWall<dim,fe_degree,fe_degree_xwall,fe_degree+1,dim,value_type> phi(data,xwallstatevec[0],xwallstatevec[1],0,0);
#endif

  std::vector<LAPACKFullMatrix<value_type> > matrices(VectorizedArray<value_type>::n_array_elements);
  AlignedVector<VectorizedArray<value_type> > JxW_values(phi.n_q_points);
  for (unsigned int cell=cell_range.first; cell<cell_range.second; ++cell)
  {
    phi.reinit(cell);
    velocity.reinit(cell);
    const unsigned int total_dofs_per_cell = phi.dofs_per_cell * dim;
    velocity.read_dof_values(solution_n,0,solution_n,dim);
    velocity.evaluate (true,false);
    VectorizedArray<value_type> volume;
    VectorizedArray<value_type> normmeanvel;
    {
      Tensor<1,dim,VectorizedArray<value_type> > meanvel;
      phi.fill_JxW_values(JxW_values);
      meanvel = JxW_values[0]*velocity.get_value(0);
      volume = JxW_values[0];
      for (unsigned int q=1; q<phi.n_q_points; ++q)
      {
        meanvel += JxW_values[q]*velocity.get_value(q);
        volume += JxW_values[q];
      }
      meanvel /=volume;
      normmeanvel = meanvel.norm();
    }
    velocity.reinit(cell);
    velocity.read_dof_values(src,0,src,dim);

    for (unsigned int v = 0; v < data.n_components_filled(cell); ++v)
      matrices[v].reinit(total_dofs_per_cell, total_dofs_per_cell);

    // compute grad-div parameter
    //use definition Ohlhanskii et al. (2009)
<<<<<<< HEAD
    const VectorizedArray<value_type> tau =
      K*normmeanvel*std::pow(volume,1./(double)dim);
=======
//#ifdef STOKES
    const VectorizedArray<value_type> tau = K*normmeanvel*std::pow(volume,1./(double)dim) + make_vectorized_array<value_type>(VISCOSITY*K);
//    const VectorizedArray<value_type> tau = make_vectorized_array<value_type>(VISCOSITY*K);
//#else
//    const VectorizedArray<value_type> tau =
//      K*normmeanvel*std::pow(volume,1./(double)dim);
//#endif
>>>>>>> 55c51a52

//    std::cout << "tau" << tau[0] << "  " << tau[1] << std::endl;
//    std::cout << "vel  " << normmeanvel[0] << "  " << normmeanvel[1] << std::endl;

    for (unsigned int j=0; j<total_dofs_per_cell; ++j)
    {
      for (unsigned int i=0; i<total_dofs_per_cell; ++i)
        phi.write_cellwise_dof_value(i,make_vectorized_array(0.));
      phi.write_cellwise_dof_value(j,make_vectorized_array(1.));

      phi.evaluate (true,true,false);
      for (unsigned int q=0; q<phi.n_q_points; ++q)
      {
        const VectorizedArray<value_type> tau_times_div = tau * phi.get_divergence(q);
        Tensor<2,dim,VectorizedArray<value_type> > test;
        for (unsigned int d=0; d<dim; ++d)
          test[d][d] = tau_times_div;
        phi.submit_gradient(test, q);
        phi.submit_value (phi.get_value(q), q);
      }
      phi.integrate (true,true);

      for (unsigned int v = 0; v < data.n_components_filled(cell); ++v)
        if(phi.component_enriched(v))
          for (unsigned int i=0; i<total_dofs_per_cell; ++i)
            (matrices[v])(i,j) = (phi.read_cellwise_dof_value(i))[v];
        else//this is a non-enriched element
          {
            if(j<phi.std_dofs_per_cell*dim)
              for (unsigned int i=0; i<phi.std_dofs_per_cell*dim; ++i)
                (matrices[v])(i,j) = (phi.read_cellwise_dof_value(i))[v];
            else //diagonal
              (matrices[v])(j,j) = 1.0;
          }
    }

//      for (unsigned int i=0; i<10; ++i)
//        std::cout << std::endl;
//      for (unsigned int v = 0; v < data.n_components_filled(cell); ++v)
//        matrices[v].print(std::cout,14,8);

    //now apply vectors to inverse matrix
//    for (unsigned int q=0; q<phi.n_q_points; ++q)
//    {
//      velocity.submit_value (velocity.get_value(q), q);
//    }
//    velocity.integrate (true,false);

    for (unsigned int v = 0; v < data.n_components_filled(cell); ++v)
    {
      (matrices[v]).compute_lu_factorization();
      Vector<value_type> vector_input(total_dofs_per_cell);
      for (unsigned int j=0; j<total_dofs_per_cell; ++j)
        vector_input(j)=(velocity.read_cellwise_dof_value(j))[v];

//        Vector<value_type> vector_result(total_dofs_per_cell);
      (matrices[v]).apply_lu_factorization(vector_input,false);
//        (matrices[v]).vmult(vector_result,vector_input);
      for (unsigned int j=0; j<total_dofs_per_cell; ++j)
        velocity.write_cellwise_dof_value(j,vector_input(j),v);
    }
    velocity.set_dof_values (dst,0,dst,dim);
  }
  }

  template<typename Matrix, typename value_type>
  class SolverCGmod
  {
  public:
    SolverCGmod(const unsigned int unknowns, const double abs_tol=1.e-12,const double rel_tol=1.e-8,const unsigned int max_iter = 1e5);
    void solve(Matrix *matrix,  value_type *solution, value_type *rhs);

  private:
    const double ABS_TOL;
    const double REL_TOL;
    const unsigned int MAX_ITER;
    AlignedVector<value_type> p,r,v;
    const unsigned int M;
    value_type l2_norm(value_type *vector);

    void vector_init(value_type *dst);
    void equ(value_type *dst, value_type scalar, value_type *in_vector);
    void equ(value_type *dst, value_type scalar1, value_type *in_vector1, value_type scalar2, value_type *in_vector2);

    void add(value_type *dst, value_type scalar, value_type *in_vector);
    value_type inner_product(value_type *vector1, value_type *vector2);

  };
  template<typename Matrix, typename value_type>
  SolverCGmod<Matrix,value_type>::SolverCGmod(const unsigned int unknowns, const double abs_tol,const double rel_tol, const unsigned int max_iter):
  ABS_TOL(abs_tol),
  REL_TOL(rel_tol),
  MAX_ITER(max_iter),
  M(unknowns)
  {
    p.resize(M);
    r.resize(M);
    v.resize(M);
  }

  template<typename Matrix, typename value_type>
  value_type SolverCGmod<Matrix, value_type>::l2_norm(value_type *vector)
  {
    value_type norm = 0.0;
    for(unsigned int i=0;i<M;++i)
      norm += vector[i]*vector[i];
    norm = sqrt(norm);

    return norm;
  }

  template<typename Matrix, typename value_type>
  void SolverCGmod<Matrix, value_type>::vector_init(value_type *vector)
  {
    for(unsigned int i=0;i<M;++i)
      vector[i] = 0.0;
  }

  template<typename Matrix, typename value_type>
  void SolverCGmod<Matrix, value_type>::equ(value_type *dst, value_type scalar, value_type *in_vector)
  {
    for(unsigned int i=0;i<M;++i)
      dst[i] = scalar*in_vector[i];
  }

  template<typename Matrix, typename value_type>
  void SolverCGmod<Matrix, value_type>::equ(value_type *dst, value_type scalar1, value_type *in_vector1, value_type scalar2, value_type *in_vector2)
  {
    for(unsigned int i=0;i<M;++i)
      dst[i] = scalar1*in_vector1[i]+scalar2*in_vector2[i];
  }

  template<typename Matrix, typename value_type>
  void SolverCGmod<Matrix, value_type>::add(value_type *dst, value_type scalar, value_type *in_vector)
  {
    for(unsigned int i=0;i<M;++i)
      dst[i] += scalar*in_vector[i];
  }

  template<typename Matrix, typename value_type>
  value_type SolverCGmod<Matrix, value_type>::inner_product(value_type *vector1, value_type *vector2)
  {
    value_type result = 0.0;
    for(unsigned int i=0;i<M;++i)
      result += vector1[i]*vector2[i];

    return result;
  }

  template<typename Matrix, typename value_type>
  void SolverCGmod<Matrix, value_type>::solve(Matrix *matrix, value_type *solution, value_type *rhs)
  {
    // guess initial solution
    vector_init(solution);

    // apply matrix vector product: v = A*solution
    (*matrix).vmult(v.begin(),solution);

    // compute residual: r = rhs-A*solution
    equ(r.begin(),1.,rhs,-1.,v.begin());
    equ(p.begin(),1.,r.begin());

    // compute norm of residual
    value_type norm_r0 = l2_norm(r.begin());
    value_type norm_r_abs = norm_r0;
    value_type norm_r_rel = 1.;

    unsigned int n_iter = 0;

    while((norm_r_abs > ABS_TOL) && (norm_r_rel > REL_TOL) && (n_iter < MAX_ITER))
    {
      // v = A*p
      (*matrix).vmult(v.begin(),p.begin());

      // alpha = (p^T*r) / (p^T*v)
      value_type alpha = (inner_product(p.begin(),r.begin()))/(inner_product(p.begin(),v.begin()));

      // solution <- solution + alpha*p
      add(solution,alpha,p.begin());

      // r <- r - alpha*v
      add(r.begin(),-alpha,v.begin());

      // beta = (v^T*r) / (p^T*v)
      value_type beta = (inner_product(v.begin(),r.begin()))/(inner_product(p.begin(),v.begin()));

      // p <- r -beta*p
      equ(p.begin(),1.,r.begin(),-beta,p.begin());

      // calculate norm_r_abs, norm_r_rel
      norm_r_abs = l2_norm(r.begin());
      norm_r_rel = norm_r_abs/norm_r0;

      // increment iteration counter
      ++n_iter;
    }

    if(n_iter > MAX_ITER)
    {
      std::cout << "Solution of grad-div stabilized projection step:" << std::endl
                << "Maximum number of iterations exceeded" << std::endl
                << "Norm r: " << norm_r_abs  << std::endl;
    }
    else
    {
      std::cout << "Solution of grad-div stabilized projection step:" << std::endl
                << "Number of iterations: " << n_iter << std::endl
                << "Norm r: " << norm_r_abs  << std::endl;
    }
  }

  template<typename FEEval, typename value_type, int dim>
  class MatrixProjectionStep
  {
  public:
    MatrixProjectionStep(FEEval &fe_evaluation):fe_eval(fe_evaluation){};
    void vmult(value_type *dst, value_type *src);
    void setup(unsigned int vec_comp, value_type tau_grad_div_stab)
    {
      this->v = vec_comp;
      this->tau = tau_grad_div_stab;
    }

  private:
    FEEval fe_eval;
    unsigned int v;
    value_type tau;
  };
  template<typename FEEval, typename value_type, int dim>
  void MatrixProjectionStep<FEEval,value_type, dim>::
  vmult(value_type *dst, value_type *src)
  {
    // copy data from src to fe_eval
    for (unsigned int i=0; i<dim*fe_eval.dofs_per_cell; ++i)
      fe_eval.begin_dof_values()[i][v] = src[i];

    // compute matrix vector product on element
    fe_eval.evaluate (true,true,false);
    for (unsigned int q=0; q<fe_eval.n_q_points; ++q)
    {
      VectorizedArray<value_type> tau_times_div = tau * fe_eval.get_divergence(q);
      Tensor<2,dim,VectorizedArray<value_type> > test;
      for (unsigned int d=0; d<dim; ++d)
        test[d][d] = tau_times_div;
      fe_eval.submit_gradient(test, q);
      fe_eval.submit_value (fe_eval.get_value(q), q);
    }
    fe_eval.integrate (true,true);

    // copy data from fe_eval to dst
    for (unsigned int i=0; i<dim*fe_eval.dofs_per_cell; ++i)
      dst[i] = fe_eval.begin_dof_values()[i][v];
  }

  template<int dim, int fe_degree, int fe_degree_p, int fe_degree_xwall, int n_q_points_1d_xwall>
  void NavierStokesOperation<dim,fe_degree, fe_degree_p, fe_degree_xwall, n_q_points_1d_xwall>::
  local_precompute_grad_div_projection(const MatrixFree<dim,value_type>                  &data,
                std::vector<parallel::distributed::Vector<value_type> >      &,
                const std::vector<parallel::distributed::Vector<value_type> >  &,
                const std::pair<unsigned int,unsigned int>            &cell_range)
  {
  FEEvaluationXWall<dim,fe_degree,fe_degree_xwall,fe_degree+1,dim,value_type> phi(data,xwallstatevec[0],xwallstatevec[1],0,0);

  for (unsigned int cell=cell_range.first; cell<cell_range.second; ++cell)
  {
    //first is div-div matrix, second is mass matrix
    div_matrices[cell].resize(2);
    //div-div matrix
    phi.reinit(cell);
    const unsigned int total_dofs_per_cell = phi.dofs_per_cell * dim;
    div_matrices[cell][0].resize(data.n_components_filled(cell));
    for (unsigned int v = 0; v < data.n_components_filled(cell); ++v)
      div_matrices[cell][0][v].reinit(total_dofs_per_cell, total_dofs_per_cell);

    for (unsigned int j=0; j<total_dofs_per_cell; ++j)
    {
      for (unsigned int i=0; i<total_dofs_per_cell; ++i)
        phi.write_cellwise_dof_value(i,make_vectorized_array(0.));
      phi.write_cellwise_dof_value(j,make_vectorized_array(1.));

      phi.evaluate (false,true,false);
      for (unsigned int q=0; q<phi.n_q_points; ++q)
      {
        const VectorizedArray<value_type> div = phi.get_divergence(q);
        Tensor<2,dim,VectorizedArray<value_type> > test;
        for (unsigned int d=0; d<dim; ++d)
          test[d][d] = div;
        phi.submit_gradient(test, q);
      }
      phi.integrate (false,true);

      for (unsigned int v = 0; v < data.n_components_filled(cell); ++v)
        for (unsigned int i=0; i<total_dofs_per_cell; ++i)
          (div_matrices[cell][0][v])(i,j) = (phi.read_cellwise_dof_value(i))[v];
    }

    //mass matrix
    phi.reinit(cell);
    div_matrices[cell][1].resize(data.n_components_filled(cell));
    for (unsigned int v = 0; v < data.n_components_filled(cell); ++v)
      div_matrices[cell][1][v].reinit(total_dofs_per_cell, total_dofs_per_cell);
    for (unsigned int j=0; j<total_dofs_per_cell; ++j)
    {
      for (unsigned int i=0; i<total_dofs_per_cell; ++i)
        phi.write_cellwise_dof_value(i,make_vectorized_array(0.));
      phi.write_cellwise_dof_value(j,make_vectorized_array(1.));

      phi.evaluate (true,false,false);
      for (unsigned int q=0; q<phi.n_q_points; ++q)
        phi.submit_value (phi.get_value(q), q);
      phi.integrate (true,false);

      for (unsigned int v = 0; v < data.n_components_filled(cell); ++v)
        if(phi.component_enriched(v))
          for (unsigned int i=0; i<total_dofs_per_cell; ++i)
            (div_matrices[cell][1][v])(i,j) = (phi.read_cellwise_dof_value(i))[v];
        else//this is a non-enriched element
          {
            if(j<phi.std_dofs_per_cell*dim)
              for (unsigned int i=0; i<phi.std_dofs_per_cell*dim; ++i)
                (div_matrices[cell][1][v])(i,j) = (phi.read_cellwise_dof_value(i))[v];
            else //diagonal
              (div_matrices[cell][1][v])(j,j) = 1.0;
          }
    }
  }
  }

  template<int dim, int fe_degree, int fe_degree_p, int fe_degree_xwall, int n_q_points_1d_xwall>
  void NavierStokesOperation<dim,fe_degree, fe_degree_p, fe_degree_xwall, n_q_points_1d_xwall>::
  local_compute_divu_for_channel_stats(const MatrixFree<dim,value_type>                  &data,
                std::vector<double >      &test,
                const std::vector<parallel::distributed::Vector<value_type> >  &source,
                const std::pair<unsigned int,unsigned int>            &cell_range)
  {
#ifdef XWALL
  FEEvaluationXWall<dim,fe_degree,fe_degree_xwall,n_q_points_1d_xwall,dim,value_type> phi(data,xwallstatevec[0],xwallstatevec[1],0,3);
#else
  FEEvaluationXWall<dim,fe_degree,fe_degree_xwall,fe_degree+1,dim,value_type> phi(data,xwallstatevec[0],xwallstatevec[1],0,0);
#endif
  AlignedVector<VectorizedArray<value_type> > JxW_values(phi.n_q_points);
  VectorizedArray<value_type> div_vec = make_vectorized_array(0.);
  VectorizedArray<value_type> vol_vec = make_vectorized_array(0.);
  for (unsigned int cell=cell_range.first; cell<cell_range.second; ++cell)
  {
    phi.reinit(cell);
    phi.read_dof_values(source,0,source,dim+1);
    phi.evaluate(false,true);
    phi.fill_JxW_values(JxW_values);

    for (unsigned int q=0; q<phi.n_q_points; ++q)
    {
      vol_vec += JxW_values[q];
      div_vec += std::abs(phi.get_divergence(q));
    }
  }
  value_type div = 0.;
  value_type vol = 0.;
  for (unsigned int v=0;v<VectorizedArray<value_type>::n_array_elements;v++)
  {
    div += div_vec[v];
    vol += vol_vec[v];
  }
  test.at(0)+=div;
  test.at(1)+=vol;

  }

  template<int dim, int fe_degree, int fe_degree_p, int fe_degree_xwall, int n_q_points_1d_xwall>
  void NavierStokesOperation<dim,fe_degree, fe_degree_p, fe_degree_xwall, n_q_points_1d_xwall>::
  local_fast_grad_div_projection(const MatrixFree<dim,value_type>                  &data,
                std::vector<parallel::distributed::Vector<value_type> >      &dst,
                const std::vector<parallel::distributed::Vector<value_type> >  &src,
                const std::pair<unsigned int,unsigned int>            &cell_range) const
  {

//
#ifdef XWALL
    FEEvaluationXWall<dim,fe_degree,fe_degree_xwall,n_q_points_1d_xwall,dim,value_type> velocity(data,xwallstatevec[0],xwallstatevec[1],0,3);
#else
   FEEvaluationXWall<dim,fe_degree,fe_degree_xwall,fe_degree+1,dim,value_type> velocity(data,xwallstatevec[0],xwallstatevec[1],0,0);
#endif

   std::vector<LAPACKFullMatrix<value_type> > matrices(VectorizedArray<value_type>::n_array_elements);
   AlignedVector<VectorizedArray<value_type> > JxW_values(velocity.n_q_points);
   for (unsigned int cell=cell_range.first; cell<cell_range.second; ++cell)
   {
     velocity.reinit(cell);
     const unsigned int total_dofs_per_cell = velocity.dofs_per_cell * dim;
     velocity.read_dof_values(solution_n,0,solution_n,dim);
     velocity.evaluate (true,false);
     VectorizedArray<value_type> volume;
     VectorizedArray<value_type> normmeanvel;
     {
       Tensor<1,dim,VectorizedArray<value_type> > meanvel;
       velocity.fill_JxW_values(JxW_values);
       meanvel = JxW_values[0]*velocity.get_value(0);
       volume = JxW_values[0];
       for (unsigned int q=1; q<velocity.n_q_points; ++q)
       {
         meanvel += JxW_values[q]*velocity.get_value(q);
         volume += JxW_values[q];
       }
       meanvel /=volume;
       normmeanvel = meanvel.norm();
     }
     velocity.reinit(cell);
     velocity.read_dof_values(src,0,src,dim);
     for (unsigned int v = 0; v < data.n_components_filled(cell); ++v)
       if (matrices[v].m() != total_dofs_per_cell)
         matrices[v].reinit(total_dofs_per_cell, total_dofs_per_cell);
       else
         matrices[v] = 0;

     // compute grad-div parameter
     //use definition Ohlhanskii et al. (2009)
<<<<<<< HEAD
     const VectorizedArray<value_type> tau =
       K*normmeanvel*std::pow(volume,1./(double)dim);
=======
//#ifdef STOKES
     const VectorizedArray<value_type> tau = K*normmeanvel*std::pow(volume,1./(double)dim) + make_vectorized_array<value_type>(VISCOSITY*K);
//     const VectorizedArray<value_type> tau = make_vectorized_array<value_type>(VISCOSITY*K);
//#else
//     const VectorizedArray<value_type> tau =
//       K*normmeanvel*std::pow(volume,1./(double)dim);
//#endif
>>>>>>> 55c51a52

     //now apply vectors to inverse matrix
//     for (unsigned int q=0; q<velocity.n_q_points; ++q)
//       velocity.submit_value (velocity.get_value(q), q);
//     velocity.integrate (true,false);

     for (unsigned int v = 0; v < data.n_components_filled(cell); ++v)
     {
       //mass matrix + tau* div-div matrix
       for (unsigned int i=0; i<total_dofs_per_cell; ++i)
         for (unsigned int j=0; j<total_dofs_per_cell; ++j)
           matrices[v](i,j) = div_matrices[cell][1][v](i,j)+tau[v]*div_matrices[cell][0][v](i,j);

       (matrices[v]).compute_lu_factorization();
       Vector<value_type> vector_input(total_dofs_per_cell);
       for (unsigned int j=0; j<total_dofs_per_cell; ++j)
         vector_input(j)=(velocity.read_cellwise_dof_value(j))[v];

 //        Vector<value_type> vector_result(total_dofs_per_cell);
       (matrices[v]).apply_lu_factorization(vector_input,false);
 //        (matrices[v]).vmult(vector_result,vector_input);
       for (unsigned int j=0; j<total_dofs_per_cell; ++j)
         velocity.write_cellwise_dof_value(j,vector_input(j),v);
     }
     velocity.set_dof_values (dst,0,dst,dim);
   }
  }

  template<int dim, int fe_degree, int fe_degree_p, int fe_degree_xwall, int n_q_points_1d_xwall>
  void NavierStokesOperation<dim,fe_degree, fe_degree_p, fe_degree_xwall, n_q_points_1d_xwall>::
  local_compute_vorticity(const MatrixFree<dim,value_type>                  &data,
                std::vector<parallel::distributed::Vector<value_type> >      &dst,
                const std::vector<parallel::distributed::Vector<value_type> >  &src,
                const std::pair<unsigned int,unsigned int>            &cell_range) const
  {
//    //TODO Benjamin the vorticity lives only on the standard space
////#ifdef XWALL
////    FEEvaluationXWall<dim,fe_degree,fe_degree_xwall,n_q_points_1d_xwall,dim,value_type> fe_eval_xwall(data,src.at(2*dim+1),src.at(2*dim+2),0,3);
////    FEEvaluation<dim,fe_degree,n_q_points_1d_xwall,number_vorticity_components,value_type> phi(data,0,3);
////#else
////    FEEvaluation<dim,fe_degree,fe_degree+1,dim,value_type> velocity(data,0,0);
//    FEEvaluationXWall<dim,fe_degree,fe_degree_xwall,fe_degree+1,dim,value_type> fe_eval_xwall(data,src.at(2*dim+1),src.at(2*dim+2),0,0);
////    FEEvaluationXWall<dim,fe_degree,fe_degree_xwall,fe_degree+1,number_vorticity_components,value_type> fe_eval_xwall_phi(data,src.at(dim),src.at(dim+1),0,0);
//    AlignedVector<VectorizedArray<value_type> > coefficients(phi.dofs_per_cell);

//
#ifdef XWALL
   FEEvaluationXWall<dim,fe_degree,fe_degree_xwall,n_q_points_1d_xwall,number_vorticity_components,value_type> fe_eval_xwall(data,xwallstatevec[0],xwallstatevec[1],0,3);
   FEEvaluationXWall<dim,fe_degree,fe_degree_xwall,n_q_points_1d_xwall,dim,value_type> velocity_xwall(data,xwallstatevec[0],xwallstatevec[1],0,3);
   FEEvaluation<dim,fe_degree,fe_degree+1,dim,value_type> velocity(data,0,0);
   FEEvaluation<dim,fe_degree,fe_degree+1,number_vorticity_components,value_type> phi(data,0,0);
#else
//   FEEvaluationXWall<dim,fe_degree,fe_degree_xwall,fe_degree+1,number_vorticity_components,value_type> fe_eval_xwall(data,src.at(2*dim+1),src.at(2*dim+2),0,0);
   FEEvaluation<dim,fe_degree,fe_degree+1,dim,value_type> velocity(data,0,0);
   FEEvaluation<dim,fe_degree,fe_degree+1,number_vorticity_components,value_type> phi(data,0,0);
#endif
  MatrixFreeOperators::CellwiseInverseMassMatrix<dim, fe_degree, number_vorticity_components, value_type> inverse(phi);
  const unsigned int dofs_per_cell = phi.dofs_per_cell;
  AlignedVector<VectorizedArray<value_type> > coefficients(dofs_per_cell);
//    MatrixFreeOperators::CellwiseInverseMassMatrix<dim, fe_degree, number_vorticity_components, value_type> inverse(phi);

//no XWALL but with XWALL routine
//   FEEvaluationXWall<dim,fe_degree,fe_degree_xwall,fe_degree+1,1,value_type> fe_eval_xwall (data,src.at(dim+1),src.at(dim+2),0,0);

   //   FEEvaluation<dim,fe_degree,fe_degree+1,1,value_type> fe_eval_xwall (data,0,0);
#ifdef XWALL
  std::vector<LAPACKFullMatrix<value_type> > matrices(VectorizedArray<value_type>::n_array_elements);
#endif
  for (unsigned int cell=cell_range.first; cell<cell_range.second; ++cell)
  {
#ifdef XWALL
    //first, check if we have an enriched element
    //if so, perform the routine for the enriched elements
    fe_eval_xwall.reinit (cell);
    if(fe_eval_xwall.enriched)
    {
      const unsigned int total_dofs_per_cell = fe_eval_xwall.dofs_per_cell * number_vorticity_components;
      for (unsigned int v = 0; v < data.n_components_filled(cell); ++v)
        matrices[v].reinit(total_dofs_per_cell);
      velocity_xwall.reinit(cell);
      velocity_xwall.read_dof_values(src,0,src,dim+1);
      velocity_xwall.evaluate (false,true,false);

      for (unsigned int j=0; j<total_dofs_per_cell; ++j)
      {
        for (unsigned int i=0; i<total_dofs_per_cell; ++i)
          fe_eval_xwall.write_cellwise_dof_value(i,make_vectorized_array(0.));
        fe_eval_xwall.write_cellwise_dof_value(j,make_vectorized_array(1.));

        fe_eval_xwall.evaluate (true,false,false);
        for (unsigned int q=0; q<fe_eval_xwall.n_q_points; ++q)
        {
  //        std::cout << fe_eval_xwall.get_value(q)[0] << std::endl;
          fe_eval_xwall.submit_value (fe_eval_xwall.get_value(q), q);
        }
        fe_eval_xwall.integrate (true,false);

        for (unsigned int i=0; i<total_dofs_per_cell; ++i)
          for (unsigned int v = 0; v < data.n_components_filled(cell); ++v)
            if(fe_eval_xwall.component_enriched(v))
              (matrices[v])(i,j) = (fe_eval_xwall.read_cellwise_dof_value(i))[v];
            else//this is a non-enriched element
            {
              if(i<fe_eval_xwall.std_dofs_per_cell*number_vorticity_components && j<fe_eval_xwall.std_dofs_per_cell*number_vorticity_components)
                (matrices[v])(i,j) = (fe_eval_xwall.read_cellwise_dof_value(i))[v];
              else if(i == j)//diagonal
                (matrices[v])(i,j) = 1.0;
            }
      }
//      for (unsigned int i=0; i<10; ++i)
//        std::cout << std::endl;
//      for (unsigned int v = 0; v < data.n_components_filled(cell); ++v)
//        matrices[v].print(std::cout,14,8);

      //initialize again to get a clean version
      fe_eval_xwall.reinit (cell);
      //now apply vectors to inverse matrix
      for (unsigned int q=0; q<fe_eval_xwall.n_q_points; ++q)
      {
        fe_eval_xwall.submit_value (velocity_xwall.get_curl(q), q);
//        std::cout << velocity_xwall.get_curl(q)[2][0] << "   "  << velocity_xwall.get_curl(q)[2][1] << std::endl;
      }
      fe_eval_xwall.integrate (true,false);


      for (unsigned int v = 0; v < data.n_components_filled(cell); ++v)
      {
        (matrices[v]).compute_lu_factorization();
        Vector<value_type> vector_input(total_dofs_per_cell);
        for (unsigned int j=0; j<total_dofs_per_cell; ++j)
          vector_input(j)=(fe_eval_xwall.read_cellwise_dof_value(j))[v];

  //        Vector<value_type> vector_result(total_dofs_per_cell);
        (matrices[v]).apply_lu_factorization(vector_input,false);
  //        (matrices[v]).vmult(vector_result,vector_input);
        for (unsigned int j=0; j<total_dofs_per_cell; ++j)
          fe_eval_xwall.write_cellwise_dof_value(j,vector_input(j),v);
      }
      fe_eval_xwall.set_dof_values (dst,0,dst,number_vorticity_components);

    }
    else
#endif
    {
      phi.reinit(cell);
      velocity.reinit(cell);
      velocity.read_dof_values(src,0);
      velocity.evaluate (false,true,false);
      for (unsigned int q=0; q<phi.n_q_points; ++q)
      {
      Tensor<1,number_vorticity_components,VectorizedArray<value_type> > omega = velocity.get_curl(q);
//      std::cout << omega[2][0] << "    " << omega[2][1] << std::endl;
        phi.submit_value (omega, q);
      }
      phi.integrate (true,false);

      inverse.fill_inverse_JxW_values(coefficients);
      inverse.apply(coefficients,number_vorticity_components,phi.begin_dof_values(),phi.begin_dof_values());

      phi.set_dof_values(dst,0);
    }
  }

//    else

//    {
//      phi.read_dof_values(src,0);
//
//      inverse.fill_inverse_JxW_values(coefficients);
//      inverse.apply(coefficients,number_vorticity_components,phi.begin_dof_values(),phi.begin_dof_values());
//
//      phi.set_dof_values(dst,0);
//    }
//  }

  //


  }

  template <int dim, typename FEEval>
  struct CurlCompute
  {
    static
    Tensor<1,dim,VectorizedArray<typename FEEval::number_type> >
    compute(FEEval     &fe_eval,
        const unsigned int   q_point)
    {
    return fe_eval.get_curl(q_point);
    }
  };

  template <typename FEEval>
  struct CurlCompute<2,FEEval>
  {
  static
    Tensor<1,2,VectorizedArray<typename FEEval::number_type> >
    compute(FEEval     &fe_eval,
        const unsigned int   q_point)
    {
    Tensor<1,2,VectorizedArray<typename FEEval::number_type> > rot;
    Tensor<1,2,VectorizedArray<typename FEEval::number_type> > temp = fe_eval.get_gradient(q_point);
    rot[0] = temp[1];
    rot[1] = - temp[0];
    return rot;
    }
  };

  template<int dim, int fe_degree, int fe_degree_p, int fe_degree_xwall, int n_q_points_1d_xwall>
  void NavierStokesOperation<dim, fe_degree, fe_degree_p, fe_degree_xwall, n_q_points_1d_xwall>::
  shift_pressure (parallel::distributed::Vector<value_type>  &pressure)
  {
    parallel::distributed::Vector<value_type> vec1(pressure);
    for(unsigned int i=0;i<vec1.local_size();++i)
      vec1.local_element(i) = 1.;
    AnalyticalSolution<dim> analytical_solution(dim,time+time_step);
    double exact = analytical_solution.value(first_point);
    double current = 0.;
    if (pressure.locally_owned_elements().is_element(dof_index_first_point))
      current = pressure(dof_index_first_point);
    current = Utilities::MPI::sum(current, MPI_COMM_WORLD);
    pressure.add(exact-current,vec1);
  }


  template<int dim, int fe_degree, int fe_degree_p, int fe_degree_xwall, int n_q_points_1d_xwall>
  void NavierStokesOperation<dim, fe_degree, fe_degree_p, fe_degree_xwall, n_q_points_1d_xwall>::
  rhs_pressure (const std::vector<parallel::distributed::Vector<value_type> >     &src,
             parallel::distributed::Vector<value_type>      &dst)
  {

  dst = 0;
  // data.loop
  data.loop (  &NavierStokesOperation<dim, fe_degree, fe_degree_p, fe_degree_xwall, n_q_points_1d_xwall>::local_rhs_pressure,
        &NavierStokesOperation<dim, fe_degree, fe_degree_p, fe_degree_xwall, n_q_points_1d_xwall>::local_rhs_pressure_face,
        &NavierStokesOperation<dim, fe_degree, fe_degree_p, fe_degree_xwall, n_q_points_1d_xwall>::local_rhs_pressure_boundary_face,
        this, dst, src);

  if(pure_dirichlet_bc)
    {  pressure_poisson_solver.get_matrix().apply_nullspace_projection(dst);  }
  }

  template <int dim, int fe_degree, int fe_degree_p, int fe_degree_xwall, int n_q_points_1d_xwall>
  void NavierStokesOperation<dim,fe_degree, fe_degree_p, fe_degree_xwall, n_q_points_1d_xwall>::
  local_rhs_pressure (const MatrixFree<dim,value_type>                &data,
            parallel::distributed::Vector<double>       &dst,
            const std::vector<parallel::distributed::Vector<double> >  &src,
            const std::pair<unsigned int,unsigned int>           &cell_range) const
  {
#ifdef XWALL
  FEEvaluationXWall<dim,fe_degree,fe_degree_xwall,n_q_points_1d_xwall,dim,value_type> fe_eval_xwall (data,xwallstatevec[0],xwallstatevec[1],0,3);
  FEEvaluation<dim,fe_degree_p,n_q_points_1d_xwall,1,value_type> pressure (data,1,3);
#else
  FEEvaluationXWall<dim,fe_degree,fe_degree_xwall,fe_degree_p+1,dim,value_type> fe_eval_xwall (data,xwallstatevec[0],xwallstatevec[1],0,1);
  FEEvaluation<dim,fe_degree_p,fe_degree_p+1,1,value_type> pressure (data,1,1);
#endif

  for (unsigned int cell=cell_range.first; cell<cell_range.second; ++cell)
  {
    fe_eval_xwall.reinit (cell);
    pressure.reinit (cell);
    fe_eval_xwall.read_dof_values(src,0,src,dim+1);
#ifdef DIVUPARTIAL
    fe_eval_xwall.evaluate (true,false,false);
    for (unsigned int q=0; q<fe_eval_xwall.n_q_points; ++q)
    {
      pressure.submit_gradient (fe_eval_xwall.get_value(q)/time_step, q);
    }
    pressure.integrate (false,true);
#else
    fe_eval_xwall.evaluate (false,true,false);
    for (unsigned int q=0; q<fe_eval_xwall.n_q_points; ++q)
    {
      pressure.submit_value (-fe_eval_xwall.get_divergence(q)/time_step, q);
    }
    pressure.integrate (true,false);
#endif
    pressure.distribute_local_to_global (dst);
  }
  }

  template <int dim, int fe_degree, int fe_degree_p, int fe_degree_xwall, int n_q_points_1d_xwall>
  void NavierStokesOperation<dim,fe_degree, fe_degree_p, fe_degree_xwall, n_q_points_1d_xwall>::
  local_rhs_pressure_face (const MatrixFree<dim,value_type>               &data,
                parallel::distributed::Vector<double>      &dst,
                const std::vector<parallel::distributed::Vector<double> >  &src,
                const std::pair<unsigned int,unsigned int>          &face_range) const
  {
#ifdef XWALL
    FEFaceEvaluationXWall<dim,fe_degree,fe_degree_xwall,n_q_points_1d_xwall,dim,value_type> fe_eval_xwall(data,xwallstatevec[0],xwallstatevec[1],true,0,3);
    FEFaceEvaluationXWall<dim,fe_degree,fe_degree_xwall,n_q_points_1d_xwall,dim,value_type> fe_eval_xwall_neighbor(data,xwallstatevec[0],xwallstatevec[1],false,0,3);
    FEFaceEvaluation<dim,fe_degree_p,n_q_points_1d_xwall,1,value_type> pressure (data,true,1,3);
    FEFaceEvaluation<dim,fe_degree_p,n_q_points_1d_xwall,1,value_type> pressure_neighbor (data,false,1,3);
#else
    FEFaceEvaluationXWall<dim,fe_degree,fe_degree_xwall,fe_degree_p+1,dim,value_type> fe_eval_xwall(data,xwallstatevec[0],xwallstatevec[1],true,0,1);
    FEFaceEvaluationXWall<dim,fe_degree,fe_degree_xwall,fe_degree_p+1,dim,value_type> fe_eval_xwall_neighbor(data,xwallstatevec[0],xwallstatevec[1],false,0,1);
    FEFaceEvaluation<dim,fe_degree_p,fe_degree_p+1,1,value_type> pressure (data,true,1,1);
    FEFaceEvaluation<dim,fe_degree_p,fe_degree_p+1,1,value_type> pressure_neighbor (data,false,1,1);
#endif

  for(unsigned int face=face_range.first; face<face_range.second; face++)
  {
    fe_eval_xwall.reinit (face);
    fe_eval_xwall_neighbor.reinit (face);
    pressure.reinit (face);
    pressure_neighbor.reinit (face);
    fe_eval_xwall.read_dof_values(src,0,src,dim+1);
    fe_eval_xwall_neighbor.read_dof_values(src,0,src,dim+1);
    fe_eval_xwall.evaluate (true,false,false);
    fe_eval_xwall_neighbor.evaluate (true,false,false);
    for (unsigned int q=0; q<fe_eval_xwall.n_q_points; ++q)
    {
      Tensor<1,dim,VectorizedArray<value_type> > normal = fe_eval_xwall.get_normal_vector(q);
#ifdef DIVUPARTIAL
      Tensor<1,dim,VectorizedArray<value_type> > meanvel = 0.5*(fe_eval_xwall.get_value(q)+fe_eval_xwall_neighbor.get_value(q));
#else
<<<<<<< HEAD
      Tensor<1,dim,VectorizedArray<value_type> > meanvel = fe_eval_xwall.get_value(q)*0.;
=======
//      Tensor<1,dim,VectorizedArray<value_type> > meanvel = fe_eval_xwall.get_value(q)*0.;
      //TODO: use strong formulation, i.e. integrate by parts once again
      Tensor<1,dim,VectorizedArray<value_type> > meanvel_in = 0.5*(fe_eval_xwall.get_value(q)+fe_eval_xwall_neighbor.get_value(q))-fe_eval_xwall.get_value(q);
      Tensor<1,dim,VectorizedArray<value_type> > meanvel_out = 0.5*(fe_eval_xwall.get_value(q)+fe_eval_xwall_neighbor.get_value(q))-fe_eval_xwall_neighbor.get_value(q);
      meanvel_in = 0.0*meanvel_in;
      meanvel_out = 0.0*meanvel_out;
>>>>>>> 55c51a52
#endif
      VectorizedArray<value_type> submitvalue = normal * meanvel;

      pressure.submit_value ((-submitvalue)/time_step, q);
      pressure_neighbor.submit_value (submitvalue/time_step, q);
    }
    pressure.integrate (true,false);
    pressure_neighbor.integrate (true,false);
    pressure.distribute_local_to_global (dst);
    pressure_neighbor.distribute_local_to_global (dst);
  }
  }

  template <int dim, int fe_degree, int fe_degree_p, int fe_degree_xwall, int n_q_points_1d_xwall>
  void NavierStokesOperation<dim,fe_degree, fe_degree_p, fe_degree_xwall, n_q_points_1d_xwall>::
  local_rhs_pressure_boundary_face (const MatrixFree<dim,value_type>               &data,
                    parallel::distributed::Vector<double>      &dst,
                    const std::vector<parallel::distributed::Vector<double> >  &src,
                    const std::pair<unsigned int,unsigned int>          &face_range) const
  {

#ifdef XWALL
//    FEFaceEvaluationXWall<dim,fe_degree,fe_degree_xwall,n_q_points_1d_xwall,dim,value_type> fe_eval_xwall_nx (data,xwallstatevec[0],xwallstatevec[1],true,0,3);
    FEFaceEvaluationXWall<dim,fe_degree,fe_degree_xwall,n_q_points_1d_xwall,dim,value_type> fe_eval_xwall (data,xwallstatevec[0],xwallstatevec[1],true,0,3);
    FEFaceEvaluationXWall<dim,fe_degree,fe_degree_xwall,n_q_points_1d_xwall,dim,value_type> fe_eval_xwall_n (data,xwallstatevec[0],xwallstatevec[1],true,0,3);
    FEFaceEvaluationXWall<dim,fe_degree,fe_degree_xwall,n_q_points_1d_xwall,dim,value_type> fe_eval_xwall_nm (data,xwallstatevec[0],xwallstatevec[1],true,0,3);
    FEFaceEvaluationXWall<dim,fe_degree,fe_degree_xwall,n_q_points_1d_xwall,dim,value_type> fe_eval_xwall_nm2 (data,xwallstatevec[0],xwallstatevec[1],true,0,3);
    FEFaceEvaluationXWall<dim,fe_degree,fe_degree_xwall,n_q_points_1d_xwall,number_vorticity_components,value_type> omega_n(data,xwallstatevec[0],xwallstatevec[1],true,0,3);
    FEFaceEvaluationXWall<dim,fe_degree,fe_degree_xwall,n_q_points_1d_xwall,number_vorticity_components,value_type> omega_nm(data,xwallstatevec[0],xwallstatevec[1],true,0,3);
    FEFaceEvaluationXWall<dim,fe_degree,fe_degree_xwall,n_q_points_1d_xwall,number_vorticity_components,value_type> omega_nm2(data,xwallstatevec[0],xwallstatevec[1],true,0,3);
    FEFaceEvaluation<dim,fe_degree_p,n_q_points_1d_xwall,1,value_type> pressure (data,true,1,3);
#else
    FEFaceEvaluationXWall<dim,fe_degree,fe_degree_xwall,fe_degree+(fe_degree+2)/2,dim,value_type> fe_eval_xwall (data,xwallstatevec[0],xwallstatevec[1],true,0,2);
    FEFaceEvaluationXWall<dim,fe_degree,fe_degree_xwall,fe_degree+(fe_degree+2)/2,dim,value_type> fe_eval_xwall_n (data,xwallstatevec[0],xwallstatevec[1],true,0,2);
    FEFaceEvaluationXWall<dim,fe_degree,fe_degree_xwall,fe_degree+(fe_degree+2)/2,dim,value_type> fe_eval_xwall_nm (data,xwallstatevec[0],xwallstatevec[1],true,0,2);
    FEFaceEvaluationXWall<dim,fe_degree,fe_degree_xwall,fe_degree+(fe_degree+2)/2,dim,value_type> fe_eval_xwall_nm2 (data,xwallstatevec[0],xwallstatevec[1],true,0,2);
    FEFaceEvaluationXWall<dim,fe_degree,fe_degree_xwall,fe_degree+(fe_degree+2)/2,number_vorticity_components,value_type> omega_n(data,xwallstatevec[0],xwallstatevec[1],true,0,2);
    FEFaceEvaluationXWall<dim,fe_degree,fe_degree_xwall,fe_degree+(fe_degree+2)/2,number_vorticity_components,value_type> omega_nm(data,xwallstatevec[0],xwallstatevec[1],true,0,2);
    FEFaceEvaluationXWall<dim,fe_degree,fe_degree_xwall,fe_degree+(fe_degree+2)/2,number_vorticity_components,value_type> omega_nm2(data,xwallstatevec[0],xwallstatevec[1],true,0,2);
    FEFaceEvaluation<dim,fe_degree_p,fe_degree+(fe_degree+2)/2,1,value_type> pressure (data,true,1,2);
#endif

  for(unsigned int face=face_range.first; face<face_range.second; face++)
  {
//    fe_eval_xwall_nx.reinit(face);
//    fe_eval_xwall_nx.read_dof_values(src,0,src,dim);
//    fe_eval_xwall_nx.evaluate (true,false);
    fe_eval_xwall.reinit(face);
    fe_eval_xwall.read_dof_values(src,0,src,dim+1);
    fe_eval_xwall.evaluate (true,false);
    fe_eval_xwall_n.reinit(face);
    fe_eval_xwall_n.evaluate_eddy_viscosity(solution_n,face,fe_eval_xwall_n.read_cell_data(element_volume));
    pressure.reinit (face);
    fe_eval_xwall_n.read_dof_values(solution_n,0,solution_n,dim+1);
    fe_eval_xwall_n.evaluate (true,true);
    fe_eval_xwall_nm.reinit (face);
    fe_eval_xwall_nm.read_dof_values(solution_nm,0,solution_nm,dim+1);
    fe_eval_xwall_nm.evaluate (true,true);
    fe_eval_xwall_nm2.reinit (face);
    fe_eval_xwall_nm2.read_dof_values(solution_nm2,0,solution_nm2,dim+1);
    fe_eval_xwall_nm2.evaluate (true,true);

    omega_n.reinit (face);
    omega_n.read_dof_values(vorticity_n,0,vorticity_n,number_vorticity_components);
    omega_n.evaluate (false,true);
    omega_nm.reinit (face);
    omega_nm.read_dof_values(vorticity_nm,0,vorticity_nm,number_vorticity_components);
    omega_nm.evaluate (false,true);
    omega_nm2.reinit (face);
    omega_nm2.read_dof_values(vorticity_nm2,0,vorticity_nm2,number_vorticity_components);
    omega_nm2.evaluate (false,true);
    //VectorizedArray<value_type> sigmaF = (std::abs( pressure.get_normal_volume_fraction()) ) *
    //  (value_type)(fe_degree * (fe_degree + 1.0)) *stab_factor;

    double factor = pressure_poisson_solver.get_matrix().get_penalty_factor();
    //VectorizedArray<value_type> sigmaF = std::abs(pressure.get_normal_volume_fraction()) * (value_type)factor;
    VectorizedArray<value_type> sigmaF = fe_eval_xwall_n.read_cell_data(pressure_poisson_solver.get_matrix().get_array_penalty_parameter()) * (value_type)factor;

    for(unsigned int q=0;q<pressure.n_q_points;++q)
    {
      if (dirichlet_boundary.find(data.get_boundary_indicator(face)) != dirichlet_boundary.end()) // Inflow and wall boundaries
      {
        // p+ =  p-
        Point<dim,VectorizedArray<value_type> > q_points = pressure.quadrature_point(q);
        VectorizedArray<value_type> h;

        Tensor<1,dim,VectorizedArray<value_type> > dudt_np, rhs_np;
        for(unsigned int d=0;d<dim;++d)
        {
          PressureBC_dudt<dim> neumann_boundary_pressure(d,time+time_step);
          RHS<dim> f(d,time+time_step);
          value_type array_dudt [VectorizedArray<value_type>::n_array_elements];
          value_type array_f [VectorizedArray<value_type>::n_array_elements];
          for (unsigned int n=0; n<VectorizedArray<value_type>::n_array_elements; ++n)
          {
            Point<dim> q_point;
            for (unsigned int d=0; d<dim; ++d)
            q_point[d] = q_points[d][n];
            array_dudt[n] = neumann_boundary_pressure.value(q_point);
            array_f[n] = f.value(q_point);
          }
          dudt_np[d].load(&array_dudt[0]);
          rhs_np[d].load(&array_f[0]);
        }

        Tensor<1,dim,VectorizedArray<value_type> > normal = pressure.get_normal_vector(q);
        Tensor<1,dim,VectorizedArray<value_type> > u_n = fe_eval_xwall_n.get_value(q);
        Tensor<2,dim,VectorizedArray<value_type> > grad_u_n = fe_eval_xwall_n.get_gradient(q);
        Tensor<1,dim,VectorizedArray<value_type> > conv_n = grad_u_n * u_n;
        Tensor<1,dim,VectorizedArray<value_type> > u_nm = fe_eval_xwall_nm.get_value(q);
        Tensor<2,dim,VectorizedArray<value_type> > grad_u_nm = fe_eval_xwall_nm.get_gradient(q);
        Tensor<1,dim,VectorizedArray<value_type> > u_nm2 = fe_eval_xwall_nm2.get_value(q);
        Tensor<2,dim,VectorizedArray<value_type> > grad_u_nm2 = fe_eval_xwall_nm2.get_gradient(q);
        Tensor<1,dim,VectorizedArray<value_type> > conv_nm = grad_u_nm * u_nm;
        Tensor<1,dim,VectorizedArray<value_type> > conv_nm2 = grad_u_nm2 * u_nm2;
#ifdef CONSCONVPBC
        conv_n += fe_eval_xwall_n.get_divergence(q) * u_n;
        conv_nm += fe_eval_xwall_nm.get_divergence(q) * u_nm;
        conv_nm2 += fe_eval_xwall_nm2.get_divergence(q) * u_nm2;
#endif
//          Tensor<1,dim,VectorizedArray<value_type> > rot_n = CurlCompute<dim,decltype(omega_n)>::compute(omega_n,q);
//          Tensor<1,dim,VectorizedArray<value_type> > rot_nm = CurlCompute<dim,decltype(omega_nm)>::compute(omega_nm,q);

          // kaiser cluster: decltype() is unknown
#ifdef XWALL
        Tensor<1,dim,VectorizedArray<value_type> > rot_n = CurlCompute<dim,FEFaceEvaluationXWall<dim,fe_degree,fe_degree_xwall,n_q_points_1d_xwall,number_vorticity_components,value_type> >::compute(omega_n,q);
        Tensor<1,dim,VectorizedArray<value_type> > rot_nm = CurlCompute<dim,FEFaceEvaluationXWall<dim,fe_degree,fe_degree_xwall,n_q_points_1d_xwall,number_vorticity_components,value_type> >::compute(omega_nm,q);
        Tensor<1,dim,VectorizedArray<value_type> > rot_nm2 = CurlCompute<dim,FEFaceEvaluationXWall<dim,fe_degree,fe_degree_xwall,n_q_points_1d_xwall,number_vorticity_components,value_type> >::compute(omega_nm2,q);
#else
        Tensor<1,dim,VectorizedArray<value_type> > rot_n = CurlCompute<dim,FEFaceEvaluationXWall<dim,fe_degree,fe_degree_xwall,fe_degree+(fe_degree+2)/2,number_vorticity_components,value_type> >::compute(omega_n,q);
        Tensor<1,dim,VectorizedArray<value_type> > rot_nm = CurlCompute<dim,FEFaceEvaluationXWall<dim,fe_degree,fe_degree_xwall,fe_degree+(fe_degree+2)/2,number_vorticity_components,value_type> >::compute(omega_nm,q);
        Tensor<1,dim,VectorizedArray<value_type> > rot_nm2 = CurlCompute<dim,FEFaceEvaluationXWall<dim,fe_degree,fe_degree_xwall,fe_degree+(fe_degree+2)/2,number_vorticity_components,value_type> >::compute(omega_nm2,q);
#endif

        h = - normal * (dudt_np - rhs_np + make_vectorized_array<value_type>(beta[0])*(conv_n + fe_eval_xwall_n.eddyvisc[q]*rot_n)
                + make_vectorized_array<value_type>(beta[1])*(conv_nm + fe_eval_xwall_n.eddyvisc[q]*rot_nm)
                + make_vectorized_array<value_type>(beta[2])*(conv_nm2 + fe_eval_xwall_n.eddyvisc[q]*rot_nm2));

        // Stokes
#ifdef STOKES
        h = - normal * (dudt_np - rhs_np + make_vectorized_array<value_type>(beta[0])*(fe_eval_xwall_n.eddyvisc[q]*rot_n)
                + make_vectorized_array<value_type>(beta[1])*( fe_eval_xwall_n.eddyvisc[q]*rot_nm)
                + make_vectorized_array<value_type>(beta[2])*(fe_eval_xwall_n.eddyvisc[q]*rot_nm2));
#endif

#ifdef DIVUPARTIAL
//        Tensor<1,dim,VectorizedArray<value_type> > meanvel = fe_eval_xwall.get_value(q);

        Tensor<1,dim,VectorizedArray<value_type> > g_np;
        for(unsigned int d=0;d<dim;++d)
        {
          AnalyticalSolution<dim> dirichlet_boundary(d,time+time_step);
          value_type array [VectorizedArray<value_type>::n_array_elements];
          for (unsigned int n=0; n<VectorizedArray<value_type>::n_array_elements; ++n)
          {
            Point<dim> q_point;
            for (unsigned int d=0; d<dim; ++d)
            q_point[d] = q_points[d][n];
            array[n] = dirichlet_boundary.value(q_point);
          }
          g_np[d].load(&array[0]);
        }
        Tensor<1,dim,VectorizedArray<value_type> > meanvel = make_vectorized_array<value_type>(gamma0)*g_np;
#else
        Tensor<1,dim,VectorizedArray<value_type> > meanvel = fe_eval_xwall.get_value(q)*0.;
<<<<<<< HEAD
=======

        //TODO: use strong formulation, i.e. integrate by parts once again
//        Tensor<1,dim,VectorizedArray<value_type> > g_np;
//        for(unsigned int d=0;d<dim;++d)
//        {
//          AnalyticalSolution<dim> dirichlet_boundary(d,time+time_step);
//          value_type array [VectorizedArray<value_type>::n_array_elements];
//          for (unsigned int n=0; n<VectorizedArray<value_type>::n_array_elements; ++n)
//          {
//            Point<dim> q_point;
//            for (unsigned int d=0; d<dim; ++d)
//            q_point[d] = q_points[d][n];
//            array[n] = dirichlet_boundary.value(q_point);
//          }
//          g_np[d].load(&array[0]);
//        }
//        Tensor<1,dim,VectorizedArray<value_type> > meanvel = make_vectorized_array<value_type>(gamma0)*g_np-fe_eval_xwall.get_value(q);
>>>>>>> 55c51a52
#endif
        VectorizedArray<value_type> submitvalue;
        submitvalue = normal[0]*meanvel[0];
        for (unsigned int i = 1; i<dim;i++)
          submitvalue += normal[i]*meanvel[i];

        pressure.submit_normal_gradient(make_vectorized_array<value_type>(0.0),q);
        pressure.submit_value(h-(submitvalue)/time_step,q);
      }
      else if (neumann_boundary.find(data.get_boundary_indicator(face)) != neumann_boundary.end()) // Outflow boundary
      {
        // p+ = - p- + 2g
        Point<dim,VectorizedArray<value_type> > q_points = pressure.quadrature_point(q);
        VectorizedArray<value_type> g;

        AnalyticalSolution<dim> dirichlet_boundary(dim,time+time_step);
        value_type array [VectorizedArray<value_type>::n_array_elements];
        for (unsigned int n=0; n<VectorizedArray<value_type>::n_array_elements; ++n)
        {
          Point<dim> q_point;
          for (unsigned int d=0; d<dim; ++d)
            q_point[d] = q_points[d][n];
          array[n] = dirichlet_boundary.value(q_point);
        }
        g.load(&array[0]);

        Tensor<1,dim,VectorizedArray<value_type> > normal = pressure.get_normal_vector(q);
#ifdef DIVUPARTIAL
        Tensor<1,dim,VectorizedArray<value_type> > meanvel = fe_eval_xwall.get_value(q);
#else
        Tensor<1,dim,VectorizedArray<value_type> > meanvel = fe_eval_xwall.get_value(q)*0.;
#endif
        VectorizedArray<value_type> submitvalue;
        submitvalue = normal[0]*meanvel[0];
        for (unsigned int i = 1; i<dim;i++)
          submitvalue += normal[i]*meanvel[i];

        pressure.submit_normal_gradient(-g,q);
        pressure.submit_value(2.0 *sigmaF * g - (submitvalue)/time_step,q);
      }
    }
    pressure.integrate(true,true);
    pressure.distribute_local_to_global(dst);
  }
  }

  template<int dim, int fe_degree, int fe_degree_p, int fe_degree_xwall, int n_q_points_1d_xwall>
  void NavierStokesOperation<dim, fe_degree, fe_degree_p, fe_degree_xwall, n_q_points_1d_xwall>::
  rhs_projection (const std::vector<parallel::distributed::Vector<value_type> >     &src,
                  std::vector<parallel::distributed::Vector<value_type> >      &dst)
  {
  for(unsigned int d=0;d<dim;++d)
  {
    dst[d] = 0;
#ifdef XWALL
    dst[d+dim] = 0;
#endif
  }
  data.loop (  &NavierStokesOperation<dim, fe_degree, fe_degree_p, fe_degree_xwall, n_q_points_1d_xwall>::local_rhs_projection,
            &NavierStokesOperation<dim, fe_degree, fe_degree_p, fe_degree_xwall, n_q_points_1d_xwall>::local_rhs_projection_face,
            &NavierStokesOperation<dim, fe_degree, fe_degree_p, fe_degree_xwall, n_q_points_1d_xwall>::local_rhs_projection_boundary_face,
            this, dst, src);
  }

  template<int dim, int fe_degree, int fe_degree_p, int fe_degree_xwall, int n_q_points_1d_xwall>
  void NavierStokesOperation<dim, fe_degree, fe_degree_p, fe_degree_xwall, n_q_points_1d_xwall>::
  solve_projection (const std::vector<parallel::distributed::Vector<value_type> >     &rhs,
                  std::vector<parallel::distributed::Vector<value_type> >      &sol)
  {
    if(K>0.0+1.0e-9)
    {
      data.cell_loop(&NavierStokesOperation<dim, fe_degree, fe_degree_p, fe_degree_xwall, n_q_points_1d_xwall>::local_solve_projection,
                                 this, sol, rhs);
    }
    else
    {
      data.cell_loop(&NavierStokesOperation<dim, fe_degree, fe_degree_p, fe_degree_xwall, n_q_points_1d_xwall>::local_apply_mass_matrix,
                                 this, sol, rhs);
    }
  }

  template<int dim, int fe_degree, int fe_degree_p, int fe_degree_xwall, int n_q_points_1d_xwall>
  void NavierStokesOperation<dim,fe_degree, fe_degree_p, fe_degree_xwall, n_q_points_1d_xwall>::
  local_solve_projection(const MatrixFree<dim,value_type>                               &data,
                         std::vector<parallel::distributed::Vector<value_type> >        &dst,
                         const std::vector<parallel::distributed::Vector<value_type> >  &src,
                         const std::pair<unsigned int,unsigned int>                     &cell_range)
  {
#ifdef XWALL
    FEEvaluationXWall<dim,fe_degree,fe_degree_xwall,n_q_points_1d_xwall,dim,value_type> fe_eval(data,xwallstatevec[0],xwallstatevec[1],0,3);
#else
   FEEvaluationXWall<dim,fe_degree,fe_degree_xwall,fe_degree+1,dim,value_type> fe_eval(data,xwallstatevec[0],xwallstatevec[1],0,0);
#endif

  AlignedVector<VectorizedArray<value_type> > JxW_values(fe_eval.n_q_points);
  for (unsigned int cell=cell_range.first; cell<cell_range.second; ++cell)
  {
    fe_eval.reinit(cell);
    const unsigned int total_dofs_per_cell = fe_eval.dofs_per_cell * dim;
    fe_eval.read_dof_values(solution_n,0,solution_n,dim);
    fe_eval.evaluate (true,false);
    VectorizedArray<value_type> volume;
    VectorizedArray<value_type> normmeanvel;

    Tensor<1,dim,VectorizedArray<value_type> > meanvel;
    fe_eval.fill_JxW_values(JxW_values);
    meanvel = JxW_values[0]*fe_eval.get_value(0);
    volume = JxW_values[0];
    for (unsigned int q=1; q<fe_eval.n_q_points; ++q)
    {
      meanvel += JxW_values[q]*fe_eval.get_value(q);
      volume += JxW_values[q];
    }
    meanvel /=volume;
    normmeanvel = meanvel.norm();

    fe_eval.read_dof_values(src,0,src,dim);

    // compute grad-div parameter: use definition Ohlhanskii et al. (2009)
    const VectorizedArray<value_type> tau = K*normmeanvel*std::pow(volume,1./(double)dim) + make_vectorized_array<value_type>(VISCOSITY*K);

    for (unsigned int v = 0; v < data.n_components_filled(cell); ++v)
    {
      Vector<value_type> rhs(total_dofs_per_cell), solution(total_dofs_per_cell);

      for (unsigned int j=0; j<total_dofs_per_cell; ++j)
        rhs(j)=(fe_eval.read_cellwise_dof_value(j))[v];

      // solve projection step locally
      MatrixProjectionStep<FEEvaluationXWall<dim,fe_degree,fe_degree_xwall,fe_degree+1,dim,value_type>,value_type, dim> matrix_projection_step(fe_eval);
      matrix_projection_step.setup(v,tau[v]);
      SolverCGmod< MatrixProjectionStep<FEEvaluationXWall<dim,fe_degree,fe_degree_xwall,fe_degree+1,dim,value_type>,value_type,dim>, value_type> cg_solver(total_dofs_per_cell,1.e-12,1.e-8,1e4);
      cg_solver.solve(&matrix_projection_step,&solution(0),&rhs(0));

      for (unsigned int j=0; j<total_dofs_per_cell; ++j)
        fe_eval.write_cellwise_dof_value(j,solution(j),v);
    }
    fe_eval.set_dof_values (dst,0,dst,dim);
  }
  }

  template<int dim, int fe_degree, int fe_degree_p, int fe_degree_xwall, int n_q_points_1d_xwall>
  void NavierStokesOperation<dim, fe_degree, fe_degree_p, fe_degree_xwall, n_q_points_1d_xwall>::
  apply_projection (const std::vector<parallel::distributed::Vector<value_type> >     &src,
                  std::vector<parallel::distributed::Vector<value_type> >      &dst)
  {
  for(unsigned int d=0;d<dim;++d)
  {
    dst[d] = 0;
#ifdef XWALL
    dst[d+dim] = 0;
#endif
  }
  data.loop (  &NavierStokesOperation<dim, fe_degree, fe_degree_p, fe_degree_xwall, n_q_points_1d_xwall>::local_rhs_projection,
            &NavierStokesOperation<dim, fe_degree, fe_degree_p, fe_degree_xwall, n_q_points_1d_xwall>::local_rhs_projection_face,
            &NavierStokesOperation<dim, fe_degree, fe_degree_p, fe_degree_xwall, n_q_points_1d_xwall>::local_rhs_projection_boundary_face,
            this, dst, src);

#ifdef COMPDIV
    divergence_old = 0.;
    divergence_new = 0.;
    data.cell_loop(&NavierStokesOperation<dim, fe_degree, fe_degree_p, fe_degree_xwall, n_q_points_1d_xwall>::local_compute_divergence,
                               this, divergence_old, dst);
#endif


    if(K>0.0+1.0e-9)
    {
#if defined(LOWMEMORY) || defined(XWALL)
    data.cell_loop (&NavierStokesOperation<dim, fe_degree, fe_degree_p, fe_degree_xwall, n_q_points_1d_xwall>::local_grad_div_projection,this, dst, dst);
#else
    data.cell_loop (&NavierStokesOperation<dim, fe_degree, fe_degree_p, fe_degree_xwall, n_q_points_1d_xwall>::local_fast_grad_div_projection,this, dst, dst);
#endif
    }
    else
    {
      data.cell_loop(&NavierStokesOperation<dim, fe_degree, fe_degree_p, fe_degree_xwall, n_q_points_1d_xwall>::local_apply_mass_matrix,
                                 this, dst, dst);
    }


#ifdef COMPDIV
  data.cell_loop(&NavierStokesOperation<dim, fe_degree, fe_degree_p, fe_degree_xwall, n_q_points_1d_xwall>::local_compute_divergence,
                             this, divergence_new, dst);
#endif
  }

  template <int dim, int fe_degree, int fe_degree_p, int fe_degree_xwall, int n_q_points_1d_xwall>
  void NavierStokesOperation<dim,fe_degree, fe_degree_p, fe_degree_xwall, n_q_points_1d_xwall>::
  local_rhs_projection (const MatrixFree<dim,value_type>              &data,
          std::vector<parallel::distributed::Vector<double> >      &dst,
          const std::vector<parallel::distributed::Vector<double> >  &src,
          const std::pair<unsigned int,unsigned int>           &cell_range) const
  {
#ifdef XWALL
    FEEvaluationXWall<dim,fe_degree,fe_degree_xwall,n_q_points_1d_xwall,dim,value_type> fe_eval_xwall (data,xwallstatevec[0],xwallstatevec[1],0,3);
    FEEvaluation<dim,fe_degree_p,n_q_points_1d_xwall,1,value_type> pressure (data,1,3);
#else
  FEEvaluationXWall<dim,fe_degree,fe_degree_xwall,fe_degree+1,dim,value_type> fe_eval_xwall (data,xwallstatevec[0],xwallstatevec[1],0,0);
  FEEvaluation<dim,fe_degree_p,fe_degree+1,1,value_type> pressure (data,1,0);
#endif

  const VectorizedArray<value_type> fac = make_vectorized_array(time_step);
  for (unsigned int cell=cell_range.first; cell<cell_range.second; ++cell)
  {
    fe_eval_xwall.reinit (cell);
    pressure.reinit (cell);
    pressure.read_dof_values(src,dim);
    fe_eval_xwall.read_dof_values(src,0,src,dim+1);
    fe_eval_xwall.evaluate(true,false);
#ifdef PRESPARTIAL
    pressure.evaluate (true,false);
    for (unsigned int q=0; q<fe_eval_xwall.n_q_points; ++q)
    {
      Tensor<2,dim,VectorizedArray<value_type> > test;
      for (unsigned int a=0;a<dim;a++)
            test[a][a] = fac;

      test *= pressure.get_value(q);
      fe_eval_xwall.submit_gradient (test, q);
      fe_eval_xwall.submit_value(fe_eval_xwall.get_value(q),q);
    }
    fe_eval_xwall.integrate (true,true);
#else
    pressure.evaluate (false,true);
    for (unsigned int q=0; q<fe_eval_xwall.n_q_points; ++q)
    {
      fe_eval_xwall.submit_value(fe_eval_xwall.get_value(q)-fac*pressure.get_gradient(q),q);
    }
    fe_eval_xwall.integrate (true,false);
#endif
    fe_eval_xwall.distribute_local_to_global (dst,0,dst,dim);
  }
  }

  template <int dim, int fe_degree, int fe_degree_p, int fe_degree_xwall, int n_q_points_1d_xwall>
  void NavierStokesOperation<dim,fe_degree, fe_degree_p, fe_degree_xwall, n_q_points_1d_xwall>::
  local_rhs_projection_face (const MatrixFree<dim,value_type>               &data,
                std::vector<parallel::distributed::Vector<double> >      &dst,
                const std::vector<parallel::distributed::Vector<double> >  &src,
                const std::pair<unsigned int,unsigned int>          &face_range) const
  {
#ifdef XWALL
    FEFaceEvaluationXWall<dim,fe_degree,fe_degree_xwall,n_q_points_1d_xwall,dim,value_type> fe_eval_xwall(data,xwallstatevec[0],xwallstatevec[1],true,0,3);
    FEFaceEvaluationXWall<dim,fe_degree,fe_degree_xwall,n_q_points_1d_xwall,dim,value_type> fe_eval_xwall_neighbor(data,xwallstatevec[0],xwallstatevec[1],false,0,3);
    FEFaceEvaluation<dim,fe_degree_p,n_q_points_1d_xwall,1,value_type> pressure (data,true,1,3);
    FEFaceEvaluation<dim,fe_degree_p,n_q_points_1d_xwall,1,value_type> pressure_neighbor (data,false,1,3);
#else
    FEFaceEvaluationXWall<dim,fe_degree,fe_degree_xwall,fe_degree_p+1,dim,value_type> fe_eval_xwall(data,xwallstatevec[0],xwallstatevec[1],true,0,1);
    FEFaceEvaluationXWall<dim,fe_degree,fe_degree_xwall,fe_degree_p+1,dim,value_type> fe_eval_xwall_neighbor(data,xwallstatevec[0],xwallstatevec[1],false,0,1);
    FEFaceEvaluation<dim,fe_degree_p,fe_degree_p+1,1,value_type> pressure (data,true,1,1);
    FEFaceEvaluation<dim,fe_degree_p,fe_degree_p+1,1,value_type> pressure_neighbor (data,false,1,1);
#endif
    const VectorizedArray<value_type> fac = make_vectorized_array(time_step);
  for(unsigned int face=face_range.first; face<face_range.second; face++)
  {
    fe_eval_xwall.reinit (face);
    fe_eval_xwall_neighbor.reinit (face);
    pressure.reinit (face);
    pressure_neighbor.reinit (face);
    pressure.read_dof_values(src,dim);
    pressure_neighbor.read_dof_values(src,dim);
    pressure.evaluate (true,false);
    pressure_neighbor.evaluate (true,false);
    for (unsigned int q=0; q<fe_eval_xwall.n_q_points; ++q)
    {
      Tensor<1,dim,VectorizedArray<value_type> > normal = fac*pressure.get_normal_vector(q);
//      Tensor<1,dim,VectorizedArray<value_type> > meanvel = 0.5*(fe_eval_xwall.get_value(q)+fe_eval_xwall_neighbor.get_value(q));
#ifdef PRESPARTIAL
      VectorizedArray<value_type> meanpres = 0.5*(pressure.get_value(q)+pressure_neighbor.get_value(q));
#else
      VectorizedArray<value_type> meanpres =make_vectorized_array(0.);
#endif
      normal*=meanpres;

      fe_eval_xwall.submit_value (-normal, q);
      fe_eval_xwall_neighbor.submit_value (normal, q);
    }
    fe_eval_xwall.integrate (true,false);
    fe_eval_xwall_neighbor.integrate (true,false);
    fe_eval_xwall.distribute_local_to_global (dst,0,dst,dim);
    fe_eval_xwall_neighbor.distribute_local_to_global (dst,0,dst,dim);
  }
  }

  template <int dim, int fe_degree, int fe_degree_p, int fe_degree_xwall, int n_q_points_1d_xwall>
  void NavierStokesOperation<dim,fe_degree, fe_degree_p, fe_degree_xwall, n_q_points_1d_xwall>::
  local_rhs_projection_boundary_face (const MatrixFree<dim,value_type>               &data,
                std::vector<parallel::distributed::Vector<double> >      &dst,
                const std::vector<parallel::distributed::Vector<double> >  &src,
                const std::pair<unsigned int,unsigned int>          &face_range) const
  {
#ifdef XWALL
    FEFaceEvaluationXWall<dim,fe_degree,fe_degree_xwall,n_q_points_1d_xwall,dim,value_type> fe_eval_xwall(data,xwallstatevec[0],xwallstatevec[1],true,0,3);
    FEFaceEvaluation<dim,fe_degree_p,n_q_points_1d_xwall,1,value_type> pressure (data,true,1,3);
#else
    FEFaceEvaluationXWall<dim,fe_degree,fe_degree_xwall,fe_degree_p+1,dim,value_type> fe_eval_xwall(data,xwallstatevec[0],xwallstatevec[1],true,0,1);
    FEFaceEvaluation<dim,fe_degree_p,fe_degree_p+1,1,value_type> pressure (data,true,1,1);
#endif

  const VectorizedArray<value_type> fac = make_vectorized_array(time_step);
  for(unsigned int face=face_range.first; face<face_range.second; face++)
  {
    fe_eval_xwall.reinit (face);
    pressure.reinit (face);
    pressure.read_dof_values(src,dim);
    pressure.evaluate (true,false);
    for (unsigned int q=0; q<fe_eval_xwall.n_q_points; ++q)
    {
      Tensor<1,dim,VectorizedArray<value_type> > normal = fac*pressure.get_normal_vector(q);
//      Tensor<1,dim,VectorizedArray<value_type> > meanvel = 0.5*(fe_eval_xwall.get_value(q)+fe_eval_xwall_neighbor.get_value(q));
#ifdef PRESPARTIAL
      VectorizedArray<value_type> meanpres = pressure.get_value(q);
#else
      VectorizedArray<value_type> meanpres =make_vectorized_array(0.);
#endif
      normal*=meanpres;

      fe_eval_xwall.submit_value (-normal, q);
    }
    fe_eval_xwall.integrate (true,false);
    fe_eval_xwall.distribute_local_to_global (dst,0,dst,dim);
  }
  }

  namespace
  {
    template <int dim>
    Point<dim> get_direction()
    {
      Point<dim> direction;
      direction[dim-1] = 1.;
      return direction;
    }

    template <int dim>
    Point<dim> get_center()
    {
      Point<dim> center;
      center[0] = 0.5;
      center[1] = 0.2;
      return center;
    }
  }

  template<int dim>
  class NavierStokesProblem
  {
  public:
  typedef typename NavierStokesOperation<dim, fe_degree, fe_degree_p, fe_degree_xwall, n_q_points_1d_xwall>::value_type value_type;
  NavierStokesProblem(const unsigned int n_refinements);
  void run();

  private:
//  Point<dim> grid_transform (const Point<dim> &in);
  void make_grid_and_dofs ();
  void write_output(std::vector<parallel::distributed::Vector<value_type>>   &solution_n,
             std::vector<parallel::distributed::Vector<value_type>>   &vorticity,
             XWall<dim,fe_degree,fe_degree_xwall>* xwall,
#ifdef COMPDIV
             parallel::distributed::Vector<value_type>   &div_old,
             parallel::distributed::Vector<value_type>   &div_new,
#endif
             const unsigned int                     timestep_number);

  int numchsamp;
  double udiv_samp;
  void init_channel_statistics();
  void compute_divu_statistics(std::vector<parallel::distributed::Vector<value_type> >   &vel_hat, NavierStokesOperation<dim, fe_degree, fe_degree_p, fe_degree_xwall, n_q_points_1d_xwall> & nsoperation);
  void write_divu(std::vector<parallel::distributed::Vector<value_type> >   &vel_hat, NavierStokesOperation<dim, fe_degree, fe_degree_p, fe_degree_xwall, n_q_points_1d_xwall> & nsoperation, double time, unsigned int time_step_number);
  void calculate_error(std::vector<parallel::distributed::Vector<value_type>> &solution_n, const double delta_t=0.0);
  void calculate_time_step();

  ConditionalOStream pcout;

  double time, time_step;

  std_cxx11::shared_ptr<Manifold<dim> > cylinder_manifold;

  parallel::distributed::Triangulation<dim> triangulation;
  std::vector<GridTools::PeriodicFacePair<typename Triangulation<dim>::cell_iterator> > periodic_faces;
  FE_DGQArbitraryNodes<dim>  fe;
  FE_DGQArbitraryNodes<dim>  fe_p;
  FE_DGQArbitraryNodes<dim>  fe_xwall;
  MappingQ<dim>   mapping;
  DoFHandler<dim>  dof_handler;
  DoFHandler<dim>  dof_handler_p;
  DoFHandler<dim>  dof_handler_xwall;

  const double cfl;
  const unsigned int n_refinements;

  std::set<types::boundary_id> dirichlet_boundary;
  std::set<types::boundary_id> neumann_boundary;
  };

  template<int dim>
  NavierStokesProblem<dim>::NavierStokesProblem(const unsigned int refine_steps):
  pcout (std::cout,
         Utilities::MPI::this_mpi_process(MPI_COMM_WORLD)==0),
  time(START_TIME),
  time_step(0.0),
  cylinder_manifold(dim == 2 ?
                    static_cast<Manifold<dim>*>(new HyperBallBoundary<dim>(get_center<dim>(), 0.05)) :
                    static_cast<Manifold<dim>*>(new CylindricalManifold<dim>(get_direction<dim>(), get_center<dim>()))),
  triangulation(MPI_COMM_WORLD,
      dealii::Triangulation<dim>::none,parallel::distributed::Triangulation<dim>::construct_multigrid_hierarchy),
  fe(QGaussLobatto<1>(fe_degree+1)),
  fe_p(QGaussLobatto<1>(fe_degree_p+1)),
  mapping(fe_degree),
  fe_xwall(QGaussLobatto<1>(fe_degree_xwall+1)),
  dof_handler(triangulation),
  dof_handler_p(triangulation),
  dof_handler_xwall(triangulation),
  cfl(CFL/pow(fe_degree,2.0)),
  n_refinements(refine_steps)
  {
  pcout << std::endl << std::endl << std::endl
  << "/******************************************************************/" << std::endl
  << "/*                                                                */" << std::endl
  << "/*     Solver for the incompressible Navier-Stokes equations      */" << std::endl
  << "/*                                                                */" << std::endl
  << "/******************************************************************/" << std::endl
  << std::endl;
  }

  template <int dim>
  Point<dim> grid_transform (const Point<dim> &in)
  {
    Point<dim> out = in;

    out[0] = in(0)-numbers::PI;
#ifdef XWALL    //wall-model
    out[1] =  2.*in(1)-1.;
#else    //no wall model
    out[1] =  std::tanh(GRID_STRETCH_FAC*(2.*in(1)-1.))/std::tanh(GRID_STRETCH_FAC);
#endif
    out[2] = in(2)-0.5*numbers::PI;
    return out;
  }

  void create_triangulation(Triangulation<2> &tria,
                              const bool compute_in_2d = true)
  {
    HyperBallBoundary<2> boundary(Point<2>(0.5,0.2), 0.05);
  Triangulation<2> left, middle, right, tmp, tmp2;
  // old mesh
//  std::vector<unsigned int> ref_1(2, 3);
//  ref_1[1] = 4;
  // old mesh
  // new mesh
  std::vector<unsigned int> ref_1(2, 2);
  ref_1[1] = 2;
  // new mesh

  GridGenerator::subdivided_hyper_rectangle(left, ref_1 ,Point<2>(), Point<2>(0.3, 0.41), false);
  // old mesh
//  std::vector<unsigned int> ref_2(2, 18);
//  ref_2[1] = 4;
  // old mesh
  // new mesh
  std::vector<unsigned int> ref_2(2, 9);
  ref_2[1] = 2;
  // new mesh

  GridGenerator::subdivided_hyper_rectangle(right, ref_2,Point<2>(0.7, 0), Point<2>(2.5, 0.41), false);

  // create middle part first as a hyper shell
  GridGenerator::hyper_shell(middle, Point<2>(0.5, 0.2), 0.05, 0.2, 4, true);
  middle.set_manifold(0, boundary);
  middle.refine_global(1);

  //for (unsigned int v=0; v<middle.get_vertices().size(); ++v)
  //  const_cast<Point<dim> &>(middle.get_vertices()[v]) = 0.4 / 3. * middle.get_vertices()[v];

  // then move the vertices to the points where we want them to be to create a
  // slightly asymmetric cube with a hole
  for (Triangulation<2>::cell_iterator cell = middle.begin();
     cell != middle.end(); ++cell)
    for (unsigned int v=0; v < GeometryInfo<2>::vertices_per_cell; ++v)
    {
      Point<2> &vertex = cell->vertex(v);
      if (std::abs(vertex[0] - 0.7) < 1e-10 &&
        std::abs(vertex[1] - 0.2) < 1e-10)
      vertex = Point<2>(0.7, 0.205);
      else if (std::abs(vertex[0] - 0.6) < 1e-10 &&
           std::abs(vertex[1] - 0.3) < 1e-10)
      vertex = Point<2>(0.7, 0.41);
      else if (std::abs(vertex[0] - 0.6) < 1e-10 &&
           std::abs(vertex[1] - 0.1) < 1e-10)
      vertex = Point<2>(0.7, 0);
      else if (std::abs(vertex[0] - 0.5) < 1e-10 &&
           std::abs(vertex[1] - 0.4) < 1e-10)
      vertex = Point<2>(0.5, 0.41);
      else if (std::abs(vertex[0] - 0.5) < 1e-10 &&
           std::abs(vertex[1] - 0.0) < 1e-10)
      vertex = Point<2>(0.5, 0.0);
      else if (std::abs(vertex[0] - 0.4) < 1e-10 &&
           std::abs(vertex[1] - 0.3) < 1e-10)
      vertex = Point<2>(0.3, 0.41);
      else if (std::abs(vertex[0] - 0.4) < 1e-10 &&
           std::abs(vertex[1] - 0.1) < 1e-10)
      vertex = Point<2>(0.3, 0);
      else if (std::abs(vertex[0] - 0.3) < 1e-10 &&
           std::abs(vertex[1] - 0.2) < 1e-10)
      vertex = Point<2>(0.3, 0.205);
      else if (std::abs(vertex[0] - 0.56379) < 1e-4 &&
           std::abs(vertex[1] - 0.13621) < 1e-4)
      vertex = Point<2>(0.59, 0.11);
      else if (std::abs(vertex[0] - 0.56379) < 1e-4 &&
           std::abs(vertex[1] - 0.26379) < 1e-4)
      vertex = Point<2>(0.59, 0.29);
      else if (std::abs(vertex[0] - 0.43621) < 1e-4 &&
           std::abs(vertex[1] - 0.13621) < 1e-4)
      vertex = Point<2>(0.41, 0.11);
      else if (std::abs(vertex[0] - 0.43621) < 1e-4 &&
           std::abs(vertex[1] - 0.26379) < 1e-4)
      vertex = Point<2>(0.41, 0.29);
    }

  // refine once to create the same level of refinement as in the
  // neighboring domains
  // old mesh
  // middle.refine_global(1);
  // old mesh

  // must copy the triangulation because we cannot merge triangulations with
  // refinement...
  GridGenerator::flatten_triangulation(middle, tmp2);

  if (compute_in_2d)
    GridGenerator::merge_triangulations (tmp2, right, tria);
  else
    {
    GridGenerator::merge_triangulations (left, tmp2, tmp);
    GridGenerator::merge_triangulations (tmp, right, tria);
    }

  // Set the cylinder boundary  to 2, outflow to 1, the rest to 0.
  for (Triangulation<2>::active_cell_iterator cell=tria.begin() ;
     cell != tria.end(); ++cell)
    for (unsigned int f=0; f<GeometryInfo<2>::faces_per_cell; ++f)
    if (cell->face(f)->at_boundary())
    {
      if (std::abs(cell->face(f)->center()[0] - (compute_in_2d ? 0.3 : 0)) < 1e-12)
        cell->face(f)->set_all_boundary_ids(0);
      else if (std::abs(cell->face(f)->center()[0]-2.5) < 1e-12)
        cell->face(f)->set_all_boundary_ids(1);
      else if (Point<2>(0.5,0.2).distance(cell->face(f)->center())<=0.05)
      {
        cell->face(f)->set_all_manifold_ids(10);
        cell->face(f)->set_all_boundary_ids(2);
      }
      else
        cell->face(f)->set_all_boundary_ids(0);
    }
  }

  void create_triangulation(Triangulation<3> &tria)
  {
    Triangulation<2> tria_2d;
    create_triangulation(tria_2d, false);
    // new mesh
    GridGenerator::extrude_triangulation(tria_2d, 3, 0.41, tria);
    // new mesh
    // old mesh
//    GridGenerator::extrude_triangulation(tria_2d, 5, 0.41, tria);
    // old mesh

  // Set the cylinder boundary  to 2, outflow to 1, the rest to 0.
  for (Triangulation<3>::active_cell_iterator cell=tria.begin() ;
     cell != tria.end(); ++cell)
    for (unsigned int f=0; f<GeometryInfo<3>::faces_per_cell; ++f)
    if (cell->face(f)->at_boundary())
    {
      if (std::abs(cell->face(f)->center()[0]) < 1e-12)
        cell->face(f)->set_all_boundary_ids(0);
      else if (std::abs(cell->face(f)->center()[0]-2.5) < 1e-12)
        cell->face(f)->set_all_boundary_ids(1);
      else if (Point<3>(0.5,0.2,cell->face(f)->center()[2]).distance(cell->face(f)->center())<=0.05)
      {
        cell->face(f)->set_all_manifold_ids(10);
        cell->face(f)->set_all_boundary_ids(2);
      }
      else
        cell->face(f)->set_all_boundary_ids(0);
    }
  }

  template<int dim>
  void NavierStokesProblem<dim>::make_grid_and_dofs ()
  {
    /* --------------- Generate grid ------------------- */
    //turbulent channel flow
#ifdef CHANNEL
    Point<dim> coordinates;
    coordinates[0] = 2*numbers::PI;
    coordinates[1] = 1.;
    if (dim == 3)
      coordinates[2] = numbers::PI;
    // hypercube: line in 1D, square in 2D, etc., hypercube volume is [left,right]^dim
//    const double left = -1.0, right = 1.0;
//    GridGenerator::hyper_cube(triangulation,left,right);
//    const unsigned int base_refinements = n_refinements;
    std::vector<unsigned int> refinements(dim, 1);
    //refinements[0] *= 3;
    GridGenerator::subdivided_hyper_rectangle (triangulation,
        refinements,Point<dim>(),
        coordinates);
    // set boundary indicator
//    typename Triangulation<dim>::cell_iterator cell = triangulation.begin(), endc = triangulation.end();
//    for(;cell!=endc;++cell)
//    {
//    for(unsigned int face_number=0;face_number < GeometryInfo<dim>::faces_per_cell;++face_number)
//    {
//    //  if ((std::fabs(cell->face(face_number)->center()(0) - left)< 1e-12)||
//    //      (std::fabs(cell->face(face_number)->center()(0) - right)< 1e-12))
//     if ((std::fabs(cell->face(face_number)->center()(0) - right)< 1e-12))
//        cell->face(face_number)->set_boundary_indicator (1);
//    }
//    }
    //periodicity in x- and z-direction
    //add 10 to avoid conflicts with dirichlet boundary, which is 0
    triangulation.begin()->face(0)->set_all_boundary_ids(0+10);
    triangulation.begin()->face(1)->set_all_boundary_ids(1+10);
    //periodicity in z-direction, if dim==3
//    for (unsigned int face=4; face<GeometryInfo<dim>::faces_per_cell; ++face)
    triangulation.begin()->face(4)->set_all_boundary_ids(2+10);
    triangulation.begin()->face(5)->set_all_boundary_ids(3+10);

    GridTools::collect_periodic_faces(triangulation, 0+10, 1+10, 0, periodic_faces);
    GridTools::collect_periodic_faces(triangulation, 2+10, 3+10, 2, periodic_faces);
//    for (unsigned int d=2; d<dim; ++d)
//      GridTools::collect_periodic_faces(triangulation, 2*d+10, 2*d+1+10, d, periodic_faces);
    triangulation.add_periodicity(periodic_faces);
    triangulation.refine_global(n_refinements);

    GridTools::transform (&grid_transform<dim>, triangulation);

    dirichlet_boundary.insert(0);
    neumann_boundary.insert(1);
#endif

#ifdef VORTEX
    const double left = -0.5, right = 0.5;
    GridGenerator::subdivided_hyper_cube(triangulation,2,left,right);

    typename Triangulation<dim>::cell_iterator cell = triangulation.begin(), endc = triangulation.end();
    for(;cell!=endc;++cell)
    {
      for(unsigned int face_number=0;face_number < GeometryInfo<dim>::faces_per_cell;++face_number)
      {
       if (((std::fabs(cell->face(face_number)->center()(0) - right)< 1e-12) && (cell->face(face_number)->center()(1)<0))||
           ((std::fabs(cell->face(face_number)->center()(0) - left)< 1e-12) && (cell->face(face_number)->center()(1)>0))||
           ((std::fabs(cell->face(face_number)->center()(1) - left)< 1e-12) && (cell->face(face_number)->center()(0)<0))||
           ((std::fabs(cell->face(face_number)->center()(1) - right)< 1e-12) && (cell->face(face_number)->center()(0)>0)))
          cell->face(face_number)->set_boundary_indicator (1);
      }
    }
    triangulation.refine_global(n_refinements);

    dirichlet_boundary.insert(0);
    neumann_boundary.insert(1);
#endif

#ifdef POISEUILLE
    std::vector<unsigned int> repetitions({2,1});
    Point<dim> point1(0.0,-1.0), point2(4.0,1.0);
    GridGenerator::subdivided_hyper_rectangle(triangulation,repetitions,point1,point2);

    // set boundary indicator
    typename Triangulation<dim>::cell_iterator cell = triangulation.begin(), endc = triangulation.end();
    for(;cell!=endc;++cell)
    {
      for(unsigned int face_number=0;face_number < GeometryInfo<dim>::faces_per_cell;++face_number)
      {
       if ((std::fabs(cell->face(face_number)->center()(0) - 4.0)< 1e-12))
          cell->face(face_number)->set_boundary_indicator (1);
      }
    }
    triangulation.refine_global(n_refinements);
    dirichlet_boundary.insert(0);
    neumann_boundary.insert(1);
#endif

#ifdef KOVASZNAY
    const double left = -1.0, right = 1.0;
    GridGenerator::hyper_cube(triangulation,left,right);

    // set boundary indicator
    typename Triangulation<dim>::cell_iterator cell = triangulation.begin(), endc = triangulation.end();
    for(;cell!=endc;++cell)
    {
      for(unsigned int face_number=0;face_number < GeometryInfo<dim>::faces_per_cell;++face_number)
      {
       if ((std::fabs(cell->face(face_number)->center()(0) - right)< 1e-12))
          cell->face(face_number)->set_boundary_indicator (1);
      }
    }
    triangulation.refine_global(n_refinements);
    dirichlet_boundary.insert(0);
    neumann_boundary.insert(1);
#endif

#ifdef BELTRAMI
    const double left = -1.0, right = 1.0;
    GridGenerator::hyper_cube(triangulation,left,right);
    triangulation.refine_global(n_refinements);
    dirichlet_boundary.insert(0);
#endif

#ifdef STOKES
    const double left = 0.0, right = 1.0;
    GridGenerator::hyper_cube(triangulation,left,right);
    triangulation.refine_global(n_refinements);
    dirichlet_boundary.insert(0);
#endif

#ifdef FLOW_PAST_CYLINDER
    create_triangulation(triangulation);
    triangulation.set_manifold(10, *cylinder_manifold);

    triangulation.refine_global(n_refinements);
    dirichlet_boundary.insert(0);
    dirichlet_boundary.insert(2);
    neumann_boundary.insert(1);
#endif

    pcout << std::endl << "Generating grid for " << dim << "-dimensional problem" << std::endl << std::endl
      << "  number of refinements:" << std::setw(10) << n_refinements << std::endl
      << "  number of cells:      " << std::setw(10) << triangulation.n_global_active_cells() << std::endl
      << "  number of faces:      " << std::setw(10) << triangulation.n_active_faces() << std::endl
      << "  number of vertices:   " << std::setw(10) << triangulation.n_vertices() << std::endl;

    // enumerate degrees of freedom
    dof_handler.distribute_dofs(fe);
    dof_handler_p.distribute_dofs(fe_p);
    dof_handler_xwall.distribute_dofs(fe_xwall);
    //dof_handler.distribute_mg_dofs(fe);
    dof_handler_p.distribute_mg_dofs(fe_p);
    //dof_handler_xwall.distribute_mg_dofs(fe_xwall);

    float ndofs_per_cell_velocity = pow(float(fe_degree+1),dim)*dim;
    float ndofs_per_cell_pressure = pow(float(fe_degree_p+1),dim);
    float ndofs_per_cell_xwall    = pow(float(fe_degree_xwall+1),dim)*dim;
    pcout << std::endl << "Discontinuous finite element discretization:" << std::endl << std::endl
      << "Velocity:" << std::endl
      << "  degree of 1D polynomials:\t" << std::setw(10) << fe_degree << std::endl
      << "  number of dofs per cell:\t" << std::setw(10) << ndofs_per_cell_velocity << std::endl
      << "  number of dofs (velocity):\t" << std::setw(10) << dof_handler.n_dofs()*dim << std::endl
      << "Pressure:" << std::endl
      << "  degree of 1D polynomials:\t" << std::setw(10) << fe_degree_p << std::endl
      << "  number of dofs per cell:\t" << std::setw(10) << ndofs_per_cell_pressure << std::endl
      << "  number of dofs (pressure):\t" << std::setw(10) << dof_handler_p.n_dofs() << std::endl
      << "Enrichment:" << std::endl
      << "  degree of 1D polynomials:\t" << std::setw(10) << fe_degree_xwall << std::endl
      << "  number of dofs per cell:\t" << std::setw(10) << ndofs_per_cell_xwall << std::endl
      << "  number of dofs (xwall):\t" << std::setw(10) << dof_handler_xwall.n_dofs()*dim << std::endl;
  }


  template <int dim>
  class Postprocessor : public DataPostprocessor<dim>
  {
    static const unsigned int number_vorticity_components = (dim==2) ? 1 : dim;
  public:
    Postprocessor (const unsigned int partition)
      :
      partition (partition)
    {}

    virtual
    std::vector<std::string>
    get_names() const
    {
      // must be kept in sync with get_data_component_interpretation and
      // compute_derived_quantities_vector
      std::vector<std::string> solution_names (dim, "velocity");
#ifdef CHANNEL
      solution_names.push_back ("tau_w");
      for (unsigned int d=0; d<dim; ++d)
        solution_names.push_back ("velocity_xwall");
#endif
      for (unsigned int d=0; d<number_vorticity_components; ++d)
        solution_names.push_back ("vorticity");
      solution_names.push_back ("owner");

      return solution_names;
    }

    virtual
    std::vector<DataComponentInterpretation::DataComponentInterpretation>
    get_data_component_interpretation() const
    {
#ifdef CHANNEL
      std::vector<DataComponentInterpretation::DataComponentInterpretation>
        interpretation(2*dim+number_vorticity_components+2, DataComponentInterpretation::component_is_part_of_vector);
      // pressure
      interpretation[dim] = DataComponentInterpretation::component_is_scalar;
      // owner
      interpretation.back() = DataComponentInterpretation::component_is_scalar;
#else
      std::vector<DataComponentInterpretation::DataComponentInterpretation>
        interpretation(dim+number_vorticity_components+1, DataComponentInterpretation::component_is_part_of_vector);
      if(dim==2)
        interpretation[dim] = DataComponentInterpretation::component_is_scalar;
      // owner
      interpretation.back() = DataComponentInterpretation::component_is_scalar;
#endif
      return interpretation;
    }

    virtual
    UpdateFlags
    get_needed_update_flags () const
    {
      return update_values | update_quadrature_points;
    }

    virtual void
    compute_derived_quantities_vector (const std::vector<Vector<double> >              &uh,
                                       const std::vector<std::vector<Tensor<1,dim> > > &/*duh*/,
                                       const std::vector<std::vector<Tensor<2,dim> > > &/*dduh*/,
                                       const std::vector<Point<dim> >                  &/*normals*/,
                                       const std::vector<Point<dim> >                  &evaluation_points,
                                       std::vector<Vector<double> >                    &computed_quantities) const
    {
      const unsigned int n_quadrature_points = uh.size();
      Assert (computed_quantities.size() == n_quadrature_points,  ExcInternalError());
#ifdef CHANNEL
      Assert (uh[0].size() == 4*dim+1,                            ExcInternalError());

      for (unsigned int q=0; q<n_quadrature_points; ++q)
        {
          // TODO: fill in wall distance function
          double wdist = 0.0;
          if(evaluation_points[q][1]<0.0)
            wdist = 1.0+evaluation_points[q][1];
          else
            wdist = 1.0-evaluation_points[q][1];
          //todo: add correct utau
          const double enrichment_func = SimpleSpaldingsLaw::SpaldingsLaw(wdist,sqrt(uh[q](dim)));
          for (unsigned int d=0; d<dim; ++d)
            computed_quantities[q](d)
              = (uh[q](d) + uh[q](dim+1+d) * enrichment_func);

          // tau_w
          computed_quantities[q](dim) = uh[q](dim);

          // velocity_xwall
          for (unsigned int d=0; d<dim; ++d)
            computed_quantities[q](dim+1+d) = uh[q](dim+1+d);

          // vorticity
          for (unsigned int d=0; d<number_vorticity_components; ++d)
            computed_quantities[q](2*dim+1+d) = uh[q](2*dim+1+d)+uh[q](2*dim+number_vorticity_components+1+d)*enrichment_func;

          // owner
          computed_quantities[q](2*dim+number_vorticity_components+1) = partition;
        }
#else
      Assert (uh[0].size() == dim+number_vorticity_components,                            ExcInternalError());

      for (unsigned int q=0; q<n_quadrature_points; ++q)
        {
          for (unsigned int d=0; d<dim; ++d)
            computed_quantities[q](d)
              = uh[q](d);

          // vorticity
          for (unsigned int d=0; d<number_vorticity_components; ++d)
            computed_quantities[q](dim+d) = uh[q](dim+d);
          // owner
          computed_quantities[q](dim+number_vorticity_components) = partition;
        }
#endif
    }

  private:
    const unsigned int partition;
  };


  template<int dim>
  void NavierStokesProblem<dim>::
  write_output(std::vector<parallel::distributed::Vector<value_type> >   &solution_n,
          std::vector<parallel::distributed::Vector<value_type> >   &vorticity,
          XWall<dim,fe_degree,fe_degree_xwall>* xwall,
#ifdef COMPDIV
          parallel::distributed::Vector<value_type>   &div_old,
          parallel::distributed::Vector<value_type>   &div_new,
#endif
          const unsigned int                     output_number)
  {
    const unsigned int number_vorticity_components = (dim==2) ? 1 : dim;
    // velocity + xwall dofs
    const FESystem<dim> joint_fe (fe, dim,
#ifdef CHANNEL
                                  *(*xwall).ReturnFE(), 1,
                                  fe_xwall, dim,
#endif
                                  fe, number_vorticity_components
#ifdef CHANNEL
                                  ,fe_xwall, number_vorticity_components
#endif
                                  );
    DoFHandler<dim> joint_dof_handler (dof_handler.get_triangulation());
    joint_dof_handler.distribute_dofs (joint_fe);
    IndexSet joint_relevant_set;
    DoFTools::extract_locally_relevant_dofs(joint_dof_handler, joint_relevant_set);
    parallel::distributed::Vector<double>
      joint_solution (joint_dof_handler.locally_owned_dofs(), joint_relevant_set, MPI_COMM_WORLD);
    std::vector<types::global_dof_index> loc_joint_dof_indices (joint_fe.dofs_per_cell),
      loc_vel_dof_indices (fe.dofs_per_cell)
#ifdef CHANNEL
      , loc_pre_dof_indices((*xwall).ReturnFE()->dofs_per_cell),
      loc_vel_xwall_dof_indices(fe_xwall.dofs_per_cell)
#endif
      ;
    typename DoFHandler<dim>::active_cell_iterator
      joint_cell = joint_dof_handler.begin_active(),
      joint_endc = joint_dof_handler.end(),
      vel_cell = dof_handler.begin_active()
#ifdef CHANNEL
      ,pre_cell = (*xwall).ReturnDofHandlerWallDistance()->begin_active(),
      vel_cell_xwall = dof_handler_xwall.begin_active();
      xwall->ReturnTauW()->update_ghost_values()
#endif
;

    for (; joint_cell != joint_endc; ++joint_cell, ++vel_cell
#ifdef CHANNEL
    , ++ pre_cell, ++vel_cell_xwall
#endif
    )
      if (joint_cell->is_locally_owned())
      {
        joint_cell->get_dof_indices (loc_joint_dof_indices);
        vel_cell->get_dof_indices (loc_vel_dof_indices);
#ifdef CHANNEL
        pre_cell->get_dof_indices (loc_pre_dof_indices);
        vel_cell_xwall->get_dof_indices (loc_vel_xwall_dof_indices);
#endif
        for (unsigned int i=0; i<joint_fe.dofs_per_cell; ++i)
          switch (joint_fe.system_to_base_index(i).first.first)
            {
            case 0: //velocity
              Assert (joint_fe.system_to_base_index(i).first.second < dim,
                      ExcInternalError());
              joint_solution (loc_joint_dof_indices[i]) =
                solution_n[ joint_fe.system_to_base_index(i).first.second ]
                (loc_vel_dof_indices[ joint_fe.system_to_base_index(i).second ]);
              break;
#ifdef CHANNEL
            case 1: //tauw, necessary to reconstruct velocity
              Assert (joint_fe.system_to_base_index(i).first.second == 0,
                      ExcInternalError());
              joint_solution (loc_joint_dof_indices[i]) =
                  (*xwall->ReturnTauW())
                (loc_pre_dof_indices[ joint_fe.system_to_base_index(i).second ]);
              break;
            case 2: //velocity_xwall
              Assert (joint_fe.system_to_base_index(i).first.second < dim,
                      ExcInternalError());
              joint_solution (loc_joint_dof_indices[i]) =
                solution_n[ dim+1+joint_fe.system_to_base_index(i).first.second ]
                (loc_vel_xwall_dof_indices[ joint_fe.system_to_base_index(i).second ]);
              break;
            case 3: //vorticity
#else
            case 1:
#endif
              Assert (joint_fe.system_to_base_index(i).first.second < dim,
                      ExcInternalError());
              joint_solution (loc_joint_dof_indices[i]) =
                vorticity[ joint_fe.system_to_base_index(i).first.second ]
                (loc_vel_dof_indices[ joint_fe.system_to_base_index(i).second ]);
              break;
#ifdef CHANNEL
            case 4: //vorticity_xwall
              Assert (joint_fe.system_to_base_index(i).first.second < dim,
                      ExcInternalError());
              joint_solution (loc_joint_dof_indices[i]) =
                vorticity[ dim + joint_fe.system_to_base_index(i).first.second ]
                (loc_vel_xwall_dof_indices[ joint_fe.system_to_base_index(i).second ]);
              break;
#endif
            default:
              Assert (false, ExcInternalError());
              break;
            }
      }

  joint_solution.update_ghost_values();

  Postprocessor<dim> postprocessor (Utilities::MPI::this_mpi_process(MPI_COMM_WORLD));

  DataOut<dim> data_out;
  data_out.attach_dof_handler(joint_dof_handler);
  data_out.add_data_vector(joint_solution, postprocessor);
#ifdef CHANNEL
  (*(*xwall).ReturnWDist()).update_ghost_values();
  data_out.add_data_vector (*(*xwall).ReturnDofHandlerWallDistance(),(*(*xwall).ReturnWDist()), "wdist");
#endif
  solution_n[dim].update_ghost_values();
  data_out.add_data_vector (dof_handler_p,solution_n[dim], "p");
//  data_out.add_data_vector (*(*xwall).ReturnDofHandlerWallDistance(),(*(*xwall).ReturnTauW()), "tauw");
#ifdef COMPDIV
  data_out.add_data_vector (dof_handler,div_old, "div_old");
  data_out.add_data_vector (dof_handler,div_new, "div_new");
#endif

    std::ostringstream filename;
    filename << "output/"
             << output_prefix
             << "_Proc"
             << Utilities::MPI::this_mpi_process(MPI_COMM_WORLD)
             << "_"
             << output_number
             << ".vtu";

    data_out.build_patches (mapping,5);

    std::ofstream output (filename.str().c_str());
    data_out.write_vtu (output);

  if ( Utilities::MPI::this_mpi_process(MPI_COMM_WORLD) == 0)
  {

    std::vector<std::string> filenames;
    for (unsigned int i=0;i<Utilities::MPI::n_mpi_processes(MPI_COMM_WORLD);++i)
    {
      std::ostringstream filename;
      filename << "output/"
               << output_prefix
               << "_Proc"
               << i
               << "_"
               << output_number
               << ".vtu";

        filenames.push_back(filename.str().c_str());
    }
    std::string master_name = output_prefix + "_" + Utilities::int_to_string(output_number) + ".pvtu";
    std::ofstream master_output (master_name.c_str());
    data_out.write_pvtu_record (master_output, filenames);
  }
  }

  template<int dim>
  void NavierStokesProblem<dim>::
  init_channel_statistics()
  {
    udiv_samp = 0;
    numchsamp = 0;
  }

  template<int dim>
  void NavierStokesProblem<dim>::
  compute_divu_statistics(std::vector<parallel::distributed::Vector<value_type> >   &vel_hathat, NavierStokesOperation<dim, fe_degree, fe_degree_p, fe_degree_xwall, n_q_points_1d_xwall> & nsoperation)
  {
    numchsamp++;

    std::vector<double > dummy(2,0.0);
    nsoperation.get_data().cell_loop (&NavierStokesOperation<dim, fe_degree, fe_degree_p, fe_degree_xwall, n_q_points_1d_xwall>::local_compute_divu_for_channel_stats,&nsoperation, dummy, vel_hathat);
    double div = Utilities::MPI::sum (dummy.at(0), MPI_COMM_WORLD);
    double vol = Utilities::MPI::sum (dummy.at(1), MPI_COMM_WORLD);
    udiv_samp += div/vol;
    if(Utilities::MPI::this_mpi_process(MPI_COMM_WORLD)==0)
    {
      std::ostringstream filename;
      filename << output_prefix
               << ".flow_statistics_divu";

      std::ofstream f;

      f.open(filename.str().c_str(),std::ios::trunc);
      f<<"average divergence over space and time"<<std::endl;
      f<<"number of samples:   " << numchsamp << std::endl;
      f<<"mean div u_hathat:   " << udiv_samp/numchsamp*6.0/11.0 << std::endl;//the factor 6/11 is gamma0^-1, which is the factor u_hathat is scaled compared to solution_n
      f.close();
    }
   }

  template<int dim>
  void NavierStokesProblem<dim>::
  write_divu(std::vector<parallel::distributed::Vector<value_type> >   &vel_hathat, NavierStokesOperation<dim, fe_degree, fe_degree_p, fe_degree_xwall, n_q_points_1d_xwall> & nsoperation, double time, unsigned int time_step_number)
  {
    std::vector<double > dummy(2,0.0);
    nsoperation.get_data().cell_loop (&NavierStokesOperation<dim, fe_degree, fe_degree_p, fe_degree_xwall, n_q_points_1d_xwall>::local_compute_divu_for_channel_stats,&nsoperation, dummy, vel_hathat);
    double div = Utilities::MPI::sum (dummy.at(0), MPI_COMM_WORLD);
    double vol = Utilities::MPI::sum (dummy.at(1), MPI_COMM_WORLD);
    double udiv = div/vol;
    if(Utilities::MPI::this_mpi_process(MPI_COMM_WORLD)==0)
    {
      std::ostringstream filename;
      filename << output_prefix
               << ".flow_statistics_divu_timeseries";

      std::ofstream f;
      if(time_step_number==1)
      {
        f.open(filename.str().c_str(),std::ios::trunc);
        f<< "       n       |       t      |     divu     " << std::endl;
      }
      else
        f.open(filename.str().c_str(),std::ios::app);
      f << std::setw(15) <<time_step_number;
      f << std::scientific<<std::setprecision(7) << std::setw(15) << time ;
      f << std::scientific<<std::setprecision(7) << std::setw(15) << udiv*6.0/11.0 << std::endl;
      //the factor 6/11 is gamma0^-1, which is the factor u_hathat is scaled compared to solution_n
      f.close();
    }
  }


  template<int dim>
  void NavierStokesProblem<dim>::
  calculate_error(std::vector<parallel::distributed::Vector<value_type>>  &solution_n,
                  const double                                            delta_t)
  {
  for(unsigned int d=0;d<dim;++d)
  {
    Vector<double> norm_per_cell (triangulation.n_active_cells());
    VectorTools::integrate_difference (mapping, dof_handler,
                       solution_n[d],
                       AnalyticalSolution<dim>(d,time+delta_t),
                       norm_per_cell,
                       QGauss<dim>(fe.degree+2),
                       VectorTools::L2_norm);
    double solution_norm =
      std::sqrt(Utilities::MPI::sum (norm_per_cell.norm_sqr(), MPI_COMM_WORLD));
    pcout << "error (L2-norm) velocity u" << d+1 << ":"
        << std::scientific << std::setprecision(5) << std::setw(10) << solution_norm
        << std::endl;
  }
  Vector<double> norm_per_cell (triangulation.n_active_cells());
  VectorTools::integrate_difference (mapping, dof_handler_p,
                     solution_n[dim],
                     AnalyticalSolution<dim>(dim,time+delta_t),
                     norm_per_cell,
                     QGauss<dim>(fe.degree+2),
                     VectorTools::L2_norm);
  double solution_norm =
    std::sqrt(Utilities::MPI::sum (norm_per_cell.norm_sqr(), MPI_COMM_WORLD));
  pcout << "error (L2-norm) pressure p: "
      << std::scientific << std::setprecision(5) << std::setw(10) << solution_norm
      << std::endl;
  }

  template<int dim>
  void NavierStokesProblem<dim>::calculate_time_step()
  {
    typename Triangulation<dim>::active_cell_iterator cell = triangulation.begin_active(),
                                                          endc = triangulation.end();

    double diameter = 0.0, min_cell_diameter = std::numeric_limits<double>::max();
    Tensor<1,dim, value_type> velocity;
    for (; cell!=endc; ++cell)
      if (cell->is_locally_owned())
      {
      // calculate minimum diameter
      //diameter = cell->diameter()/std::sqrt(dim); // diameter is the largest diagonal -> divide by sqrt(dim)
      diameter = cell->minimum_vertex_distance();
      if (diameter < min_cell_diameter)
        min_cell_diameter = diameter;
      }
    const double global_min_cell_diameter = -Utilities::MPI::max(-min_cell_diameter, MPI_COMM_WORLD);

	  pcout << std::endl << "Temporal discretisation:" << std::endl << std::endl
			<< "  High order dual splitting scheme (3rd order)" << std::endl << std::endl
			<< "Calculation of time step size:" << std::endl << std::endl
			<< "  h_min: " << std::setw(10) << global_min_cell_diameter << std::endl
			<< "  u_max: " << std::setw(10) << MAX_VELOCITY << std::endl
			<< "  CFL:   " << std::setw(7) << CFL << "/p²" << std::endl;

    // cfl = a * time_step / d_min
    //time_step = cfl * global_min_cell_diameter / global_max_cell_a;
    time_step = cfl * global_min_cell_diameter / MAX_VELOCITY;
//    time_step = cfl * 1.0/(MAX_VELOCITY/global_min_cell_diameter+0.0/(global_min_cell_diameter*global_min_cell_diameter));

    // decrease time_step in order to exactly hit END_TIME
    time_step = (END_TIME-START_TIME)/(1+int((END_TIME-START_TIME)/time_step));
#ifdef STOKES
    time_step = TIME_STEP_SIZE; // 0.1/pow(2.0,8);
#endif
    pcout << std::endl << "time step size:\t" << std::setw(10) << time_step << std::endl;

    pcout << std::endl << "further parameters:" << std::endl;
    pcout << " - number of quad points for xwall:     " << n_q_points_1d_xwall << std::endl;
    pcout << " - viscosity:                           " << VISCOSITY << std::endl;
    pcout << " - stab_factor:                         " << stab_factor << std::endl;
    pcout << " - penalty factor K:                    " << K << std::endl;
    pcout << " - Smagorinsky constant                 " << CS << std::endl;
    pcout << " - fix tauw to 1.0:                     " << not variabletauw << std::endl;
    pcout << " - max wall distance of xwall:          " << MAX_WDIST_XWALL << std::endl;
    pcout << " - grid stretching if no xwall:         " << GRID_STRETCH_FAC << std::endl;
    pcout << " - prefix:                              " << output_prefix << std::endl;
  }

  template<int dim>
  void NavierStokesProblem<dim>::run()
  {
  make_grid_and_dofs();

  calculate_time_step();

  NavierStokesOperation<dim, fe_degree, fe_degree_p, fe_degree_xwall, n_q_points_1d_xwall>  navier_stokes_operation(mapping,dof_handler, dof_handler_p, dof_handler_xwall, time_step, periodic_faces, dirichlet_boundary, neumann_boundary);

  // prescribe initial conditions
  for(unsigned int d=0;d<dim;++d)
    VectorTools::interpolate(mapping, dof_handler, AnalyticalSolution<dim>(d,time), navier_stokes_operation.solution_n[d]);
  VectorTools::interpolate(mapping, dof_handler_p, AnalyticalSolution<dim>(dim,time), navier_stokes_operation.solution_n[dim]);
  for(unsigned int d=0;d<dim;++d)
    VectorTools::interpolate(mapping, dof_handler_xwall, AnalyticalSolution<dim>(d+dim+1,time), navier_stokes_operation.solution_n[d+dim+1]);

//  navier_stokes_operation.solution_nm = navier_stokes_operation.solution_n;
//  navier_stokes_operation.solution_nm2 = navier_stokes_operation.solution_n;

  for(unsigned int d=0;d<dim;++d)
      VectorTools::interpolate(mapping, dof_handler, AnalyticalSolution<dim>(d,time-time_step), navier_stokes_operation.solution_nm[d]);
    VectorTools::interpolate(mapping, dof_handler_p, AnalyticalSolution<dim>(dim,time-time_step), navier_stokes_operation.solution_nm[dim]);
  for(unsigned int d=0;d<dim;++d)
    VectorTools::interpolate(mapping, dof_handler, AnalyticalSolution<dim>(d,time-time_step*2.0), navier_stokes_operation.solution_nm2[d]);
  VectorTools::interpolate(mapping, dof_handler_p, AnalyticalSolution<dim>(dim,time-time_step*2.0), navier_stokes_operation.solution_nm2[dim]);

  // compute vorticity from initial data at time t = START_TIME
  {
    navier_stokes_operation.compute_vorticity(navier_stokes_operation.solution_n,navier_stokes_operation.vorticity_n);
//    navier_stokes_operation.compute_eddy_viscosity(navier_stokes_operation.solution_n);

//    navier_stokes_operation.vorticity_nm = navier_stokes_operation.vorticity_n;
//    navier_stokes_operation.vorticity_nm2 = navier_stokes_operation.vorticity_n;

    navier_stokes_operation.compute_vorticity(navier_stokes_operation.solution_nm,navier_stokes_operation.vorticity_nm);
    navier_stokes_operation.compute_vorticity(navier_stokes_operation.solution_nm2,navier_stokes_operation.vorticity_nm2);
  }

#ifdef CHANNEL
  StatisticsManager<dim> statistics (dof_handler, &grid_transform<dim>);
#endif

  unsigned int output_number = 0;
  const double EPSILON = 1.0e-10;
  if(OUTPUT_START_TIME < (START_TIME+EPSILON))
  {
    write_output(navier_stokes_operation.solution_n,
          navier_stokes_operation.vorticity_n,
          navier_stokes_operation.ReturnXWall(),
#ifdef COMPDIV
          navier_stokes_operation.divergence_old,
          navier_stokes_operation.divergence_new,
#endif
          output_number);
    pcout << std::endl << "Write output at START_TIME t = " << START_TIME << std::endl;
#ifndef FLOW_PAST_CYLINDER
    calculate_error(navier_stokes_operation.solution_n);
#endif
  }
  output_number++;

  unsigned int time_step_number = 1;

  init_channel_statistics();

  for(;time<(END_TIME-EPSILON)&&time_step_number<=MAX_NUM_STEPS;time+=time_step,++time_step_number)
  {
    navier_stokes_operation.do_timestep(time,time_step,time_step_number);

    if(time_step_number % output_solver_info_every_timesteps ==0)
      pcout << "Step = " << time_step_number << "  t = " << time << std::endl;

    if( (time+time_step-START_TIME) > (output_number*OUTPUT_INTERVAL_TIME-EPSILON) && (time+time_step) > OUTPUT_START_TIME-EPSILON)
    {
    write_output(navier_stokes_operation.solution_n,
            navier_stokes_operation.vorticity_n,
            navier_stokes_operation.ReturnXWall(),
#ifdef COMPDIV
            navier_stokes_operation.divergence_old,
            navier_stokes_operation.divergence_new,
#endif
            output_number++);
      pcout << std::endl << "Write output at TIME t = " << time+time_step << std::endl;
      calculate_error(navier_stokes_operation.solution_n,time_step);
    }
    else if((time+time_step-START_TIME) > (output_number*OUTPUT_INTERVAL_TIME-EPSILON))
      output_number++;
    if((time+time_step) > STATISTICS_START_TIME-EPSILON)
    {
#ifdef CHANNEL
      statistics.evaluate(navier_stokes_operation.solution_n);
      if(time_step_number % 100 == 0||(time+time_step) > (END_TIME-EPSILON))
        statistics.write_output(output_prefix,VISCOSITY);
#endif
      compute_divu_statistics(navier_stokes_operation.velocity_temp, navier_stokes_operation);
    }
    if(DIVU_TIMESERIES)
      write_divu(navier_stokes_operation.velocity_temp, navier_stokes_operation,time+time_step,time_step_number);
  }
    navier_stokes_operation.analyse_computing_times();
  }
}

int main (int argc, char** argv)
{
  try
    {
      using namespace DG_NavierStokes;
      Utilities::MPI::MPI_InitFinalize mpi(argc, argv, 1);

      deallog.depth_console(0);

      for(unsigned int refine_steps = refine_steps_min;refine_steps <= refine_steps_max;++refine_steps)
      {
        NavierStokesProblem<dimension> navier_stokes_problem(refine_steps);
        navier_stokes_problem.run();
      }
    }
  catch (std::exception &exc)
    {
      std::cerr << std::endl << std::endl
                << "----------------------------------------------------"
                << std::endl;
      std::cerr << "Exception on processing: " << std::endl
                << exc.what() << std::endl
                << "Aborting!" << std::endl
                << "----------------------------------------------------"
                << std::endl;
      return 1;
    }
  catch (...)
    {
      std::cerr << std::endl << std::endl
                << "----------------------------------------------------"
                << std::endl;
      std::cerr << "Unknown exception!" << std::endl
                << "Aborting!" << std::endl
                << "----------------------------------------------------"
                << std::endl;
      return 1;
    }
  return 0;
}<|MERGE_RESOLUTION|>--- conflicted
+++ resolved
@@ -64,13 +64,9 @@
 //#define XWALL
 #define COMPDIV
 #define LOWMEMORY //compute grad-div matrices directly instead of saving them
-<<<<<<< HEAD
 //#define PRESPARTIAL
 //#define DIVUPARTIAL
-=======
-#define PRESPARTIAL
-#define DIVUPARTIAL
->>>>>>> 55c51a52
+
 
 #define CONSCONVPBC
 //#define SKEWSYMMVISC
@@ -4002,7 +3998,6 @@
   void NavierStokesOperation<dim, fe_degree, fe_degree_p, fe_degree_xwall, n_q_points_1d_xwall>::
   compute_lift_and_drag(const bool clear_files)
   {
-#ifdef FLOW_PAST_CYLINDER
   FEFaceEvaluation<dim,fe_degree,fe_degree+1,dim,value_type> fe_eval_velocity(data,true,0,0);
   FEFaceEvaluation<dim,fe_degree_p,fe_degree+1,1,value_type> fe_eval_pressure(data,true,1,0);
 
@@ -4041,17 +4036,13 @@
   Force = Utilities::MPI::sum(Force,MPI_COMM_WORLD);
 
   // compute lift and drag coefficients (c = (F/rho)/(1/2 U² D)
-<<<<<<< HEAD
 #ifdef FLOW_PAST_CYLINDER
-=======
->>>>>>> 55c51a52
   const double U = Um * (dim==2 ? 2./3. : 4./9.);
   const double H = 0.41;
   if(dim == 2)
     Force *= 2.0/pow(U,2.0)/D;
   else if(dim == 3)
     Force *= 2.0/pow(U,2.0)/D/H;
-<<<<<<< HEAD
 #endif
 
   if(Utilities::MPI::this_mpi_process(MPI_COMM_WORLD)==0)
@@ -4076,31 +4067,6 @@
     f_lift<<std::scientific<<std::setprecision(6)<<time+time_step<<"\t"<<Force[1]<<std::endl;
     f_lift.close();
   }
-=======
-
-  if(Utilities::MPI::this_mpi_process(MPI_COMM_WORLD)==0)
-  {
-    std::ostringstream filename;
-    filename << output_prefix
-             << ".lift_and_drag";
-    std::ofstream f;
-    if(clear_files)
-    {
-      f.open(filename.str().c_str(),std::ios::trunc);
-      f<< "       t       |      drag     |     lift     " << std::endl;
-    }
-    else
-    {
-      f.open(filename.str().c_str(),std::ios::app);
-    }
-    f << std::scientific<<std::setprecision(7) << std::setw(15)<<time+time_step;
-    f << std::scientific<<std::setprecision(7) << std::setw(15)<<Force[0];
-    f << std::scientific<<std::setprecision(7) << std::setw(15)<<Force[1]<<std::endl;
-    f.close();
-  }
-#endif
-;
->>>>>>> 55c51a52
   }
 
 //  template<int dim, int fe_degree, int fe_degree_p, int fe_degree_xwall, int n_q_points_1d_xwall>
@@ -5612,10 +5578,6 @@
 
     // compute grad-div parameter
     //use definition Ohlhanskii et al. (2009)
-<<<<<<< HEAD
-    const VectorizedArray<value_type> tau =
-      K*normmeanvel*std::pow(volume,1./(double)dim);
-=======
 //#ifdef STOKES
     const VectorizedArray<value_type> tau = K*normmeanvel*std::pow(volume,1./(double)dim) + make_vectorized_array<value_type>(VISCOSITY*K);
 //    const VectorizedArray<value_type> tau = make_vectorized_array<value_type>(VISCOSITY*K);
@@ -5623,7 +5585,6 @@
 //    const VectorizedArray<value_type> tau =
 //      K*normmeanvel*std::pow(volume,1./(double)dim);
 //#endif
->>>>>>> 55c51a52
 
 //    std::cout << "tau" << tau[0] << "  " << tau[1] << std::endl;
 //    std::cout << "vel  " << normmeanvel[0] << "  " << normmeanvel[1] << std::endl;
@@ -6040,10 +6001,6 @@
 
      // compute grad-div parameter
      //use definition Ohlhanskii et al. (2009)
-<<<<<<< HEAD
-     const VectorizedArray<value_type> tau =
-       K*normmeanvel*std::pow(volume,1./(double)dim);
-=======
 //#ifdef STOKES
      const VectorizedArray<value_type> tau = K*normmeanvel*std::pow(volume,1./(double)dim) + make_vectorized_array<value_type>(VISCOSITY*K);
 //     const VectorizedArray<value_type> tau = make_vectorized_array<value_type>(VISCOSITY*K);
@@ -6051,7 +6008,6 @@
 //     const VectorizedArray<value_type> tau =
 //       K*normmeanvel*std::pow(volume,1./(double)dim);
 //#endif
->>>>>>> 55c51a52
 
      //now apply vectors to inverse matrix
 //     for (unsigned int q=0; q<velocity.n_q_points; ++q)
@@ -6368,16 +6324,7 @@
 #ifdef DIVUPARTIAL
       Tensor<1,dim,VectorizedArray<value_type> > meanvel = 0.5*(fe_eval_xwall.get_value(q)+fe_eval_xwall_neighbor.get_value(q));
 #else
-<<<<<<< HEAD
       Tensor<1,dim,VectorizedArray<value_type> > meanvel = fe_eval_xwall.get_value(q)*0.;
-=======
-//      Tensor<1,dim,VectorizedArray<value_type> > meanvel = fe_eval_xwall.get_value(q)*0.;
-      //TODO: use strong formulation, i.e. integrate by parts once again
-      Tensor<1,dim,VectorizedArray<value_type> > meanvel_in = 0.5*(fe_eval_xwall.get_value(q)+fe_eval_xwall_neighbor.get_value(q))-fe_eval_xwall.get_value(q);
-      Tensor<1,dim,VectorizedArray<value_type> > meanvel_out = 0.5*(fe_eval_xwall.get_value(q)+fe_eval_xwall_neighbor.get_value(q))-fe_eval_xwall_neighbor.get_value(q);
-      meanvel_in = 0.0*meanvel_in;
-      meanvel_out = 0.0*meanvel_out;
->>>>>>> 55c51a52
 #endif
       VectorizedArray<value_type> submitvalue = normal * meanvel;
 
@@ -6543,26 +6490,6 @@
         Tensor<1,dim,VectorizedArray<value_type> > meanvel = make_vectorized_array<value_type>(gamma0)*g_np;
 #else
         Tensor<1,dim,VectorizedArray<value_type> > meanvel = fe_eval_xwall.get_value(q)*0.;
-<<<<<<< HEAD
-=======
-
-        //TODO: use strong formulation, i.e. integrate by parts once again
-//        Tensor<1,dim,VectorizedArray<value_type> > g_np;
-//        for(unsigned int d=0;d<dim;++d)
-//        {
-//          AnalyticalSolution<dim> dirichlet_boundary(d,time+time_step);
-//          value_type array [VectorizedArray<value_type>::n_array_elements];
-//          for (unsigned int n=0; n<VectorizedArray<value_type>::n_array_elements; ++n)
-//          {
-//            Point<dim> q_point;
-//            for (unsigned int d=0; d<dim; ++d)
-//            q_point[d] = q_points[d][n];
-//            array[n] = dirichlet_boundary.value(q_point);
-//          }
-//          g_np[d].load(&array[0]);
-//        }
-//        Tensor<1,dim,VectorizedArray<value_type> > meanvel = make_vectorized_array<value_type>(gamma0)*g_np-fe_eval_xwall.get_value(q);
->>>>>>> 55c51a52
 #endif
         VectorizedArray<value_type> submitvalue;
         submitvalue = normal[0]*meanvel[0];
